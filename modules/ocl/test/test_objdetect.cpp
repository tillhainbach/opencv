/*M///////////////////////////////////////////////////////////////////////////////////////
//
//  IMPORTANT: READ BEFORE DOWNLOADING, COPYING, INSTALLING OR USING.
//
//  By downloading, copying, installing or using the software you agree to this license.
//  If you do not agree to this license, do not download, install,
//  copy or use the software.
//
//
//                        Intel License Agreement
//                For Open Source Computer Vision Library
//
// Copyright (C) 2010-2012, Multicoreware, Inc., all rights reserved.
// Copyright (C) 2010-2012, Advanced Micro Devices, Inc., all rights reserved.
// Third party copyrights are property of their respective owners.
//
// @Authors
//		Yao Wang, bitwangyaoyao@gmail.com
//
// Redistribution and use in source and binary forms, with or without modification,
// are permitted provided that the following conditions are met:
//
//   * Redistribution's of source code must retain the above copyright notice,
//     this list of conditions and the following disclaimer.
//
//   * Redistribution's in binary form must reproduce the above copyright notice,
//     this list of conditions and the following disclaimer in the documentation
//     and/or other materials provided with the distribution.
//
//   * The name of Intel Corporation may not be used to endorse or promote products
//     derived from this software without specific prior written permission.
//
// This software is provided by the copyright holders and contributors "as is" and
// any express or implied warranties, including, but not limited to, the implied
// warranties of merchantability and fitness for a particular purpose are disclaimed.
// In no event shall the Intel Corporation or contributors be liable for any direct,
// indirect, incidental, special, exemplary, or consequential damages
// (including, but not limited to, procurement of substitute goods or services;
// loss of use, data, or profits; or business interruption) however caused
// and on any theory of liability, whether in contract, strict liability,
// or tort (including negligence or otherwise) arising in any way out of
// the use of this software, even if advised of the possibility of such damage.
//
//M*/

#include "test_precomp.hpp"
#include "opencv2/objdetect.hpp"

using namespace cv;
using namespace testing;

///////////////////// HOG /////////////////////////////
PARAM_TEST_CASE(HOG, Size, int)
{
    Size winSize;
    int type;
    Mat img_rgb;
    virtual void SetUp()
    {
        winSize = GET_PARAM(0);
        type = GET_PARAM(1);
        img_rgb = readImage("gpu/hog/road.png");
        ASSERT_FALSE(img_rgb.empty());
    }
};

OCL_TEST_P(HOG, GetDescriptors)
{
    // Convert image
    Mat img;
    switch (type)
    {
    case CV_8UC1:
        cvtColor(img_rgb, img, COLOR_BGR2GRAY);
        break;
    case CV_8UC4:
    default:
        cvtColor(img_rgb, img, COLOR_BGR2BGRA);
        break;
    }
    ocl::oclMat d_img(img);

    // HOGs
    ocl::HOGDescriptor ocl_hog;
    ocl_hog.gamma_correction = true;
    HOGDescriptor hog;
    hog.gammaCorrection = true;

    // Compute descriptor
    ocl::oclMat d_descriptors;
    ocl_hog.getDescriptors(d_img, ocl_hog.win_size, d_descriptors, ocl_hog.DESCR_FORMAT_COL_BY_COL);
    Mat down_descriptors;
    d_descriptors.download(down_descriptors);
    down_descriptors = down_descriptors.reshape(0, down_descriptors.cols * down_descriptors.rows);

    hog.setSVMDetector(hog.getDefaultPeopleDetector());
    std::vector<float> descriptors;
    switch (type)
    {
    case CV_8UC1:
        hog.compute(img, descriptors, ocl_hog.win_size);
        break;
    case CV_8UC4:
    default:
        hog.compute(img_rgb, descriptors, ocl_hog.win_size);
        break;
    }
    Mat cpu_descriptors(descriptors);

    EXPECT_MAT_SIMILAR(down_descriptors, cpu_descriptors, 1e-2);
}

OCL_TEST_P(HOG, Detect)
{
    // Convert image
    Mat img;
    switch (type)
    {
    case CV_8UC1:
        cvtColor(img_rgb, img, COLOR_BGR2GRAY);
        break;
    case CV_8UC4:
    default:
        cvtColor(img_rgb, img, COLOR_BGR2BGRA);
        break;
    }
    ocl::oclMat d_img(img);

    // HOGs
    if ((winSize != Size(48, 96)) && (winSize != Size(64, 128)))
        winSize = Size(64, 128);
    ocl::HOGDescriptor ocl_hog(winSize);
    ocl_hog.gamma_correction = true;

    HOGDescriptor hog;
    hog.winSize = winSize;
    hog.gammaCorrection = true;

    if (winSize.width == 48 && winSize.height == 96)
    {
        // daimler's base
        ocl_hog.setSVMDetector(hog.getDaimlerPeopleDetector());
        hog.setSVMDetector(hog.getDaimlerPeopleDetector());
    }
    else if (winSize.width == 64 && winSize.height == 128)
    {
        ocl_hog.setSVMDetector(hog.getDefaultPeopleDetector());
        hog.setSVMDetector(hog.getDefaultPeopleDetector());
    }
    else
    {
        ocl_hog.setSVMDetector(hog.getDefaultPeopleDetector());
        hog.setSVMDetector(hog.getDefaultPeopleDetector());
    }

    // OpenCL detection
    std::vector<Rect> d_found;
    ocl_hog.detectMultiScale(d_img, d_found, 0, Size(8, 8), Size(0, 0), 1.05, 6);

    // CPU detection
    std::vector<Rect> found;
    switch (type)
    {
    case CV_8UC1:
        hog.detectMultiScale(img, found, 0, Size(8, 8), Size(0, 0), 1.05, 6);
        break;
    case CV_8UC4:
    default:
        hog.detectMultiScale(img_rgb, found, 0, Size(8, 8), Size(0, 0), 1.05, 6);
        break;
    }

    EXPECT_LT(checkRectSimilarity(img.size(), found, d_found), 1.0);
}


INSTANTIATE_TEST_CASE_P(OCL_ObjDetect, HOG, testing::Combine(
                            testing::Values(Size(64, 128), Size(48, 96)),
                            testing::Values(MatType(CV_8UC1), MatType(CV_8UC4))));


///////////////////////////// Haar //////////////////////////////
IMPLEMENT_PARAM_CLASS(CascadeName, std::string);
CascadeName cascade_frontalface_alt(std::string("haarcascade_frontalface_alt.xml"));
CascadeName cascade_frontalface_alt2(std::string("haarcascade_frontalface_alt2.xml"));

PARAM_TEST_CASE(Haar, int, CascadeName)
{
    ocl::OclCascadeClassifier cascade, nestedCascade;
    CascadeClassifier cpucascade, cpunestedCascade;

    int flags;
    std::string cascadeName;
    std::vector<Rect> faces, oclfaces;
    Mat img;
    ocl::oclMat d_img;

    virtual void SetUp()
    {
        flags = GET_PARAM(0);
        cascadeName = (std::string(cvtest::TS::ptr()->get_data_path()) + "cv/cascadeandhog/cascades/").append(GET_PARAM(1));
        ASSERT_TRUE(cascade.load( cascadeName ));
        ASSERT_TRUE(cpucascade.load(cascadeName));
        img = readImage("cv/shared/lena.png", IMREAD_GRAYSCALE);
        ASSERT_FALSE(img.empty());
        equalizeHist(img, img);
        d_img.upload(img);
    }
};

OCL_TEST_P(Haar, FaceDetect)
{
<<<<<<< HEAD
    cascade.detectMultiScale(d_img, oclfaces, 1.1, 3,
                             flags, Size(30, 30));
=======
    cascade.detectMultiScale(d_img, oclfaces,  1.1, 3,
                                flags,
                                Size(30, 30), Size(0, 0));
>>>>>>> 0ac61240

    cpucascade.detectMultiScale(img, faces,  1.1, 3,
                                flags,
                                Size(30, 30), Size(0, 0));

    EXPECT_LT(checkRectSimilarity(img.size(), faces, oclfaces), 1.0);
}

INSTANTIATE_TEST_CASE_P(OCL_ObjDetect, Haar,
    Combine(Values((int)CASCADE_SCALE_IMAGE, 0),
            Values(cascade_frontalface_alt, cascade_frontalface_alt2)));<|MERGE_RESOLUTION|>--- conflicted
+++ resolved
@@ -210,14 +210,9 @@
 
 OCL_TEST_P(Haar, FaceDetect)
 {
-<<<<<<< HEAD
-    cascade.detectMultiScale(d_img, oclfaces, 1.1, 3,
-                             flags, Size(30, 30));
-=======
     cascade.detectMultiScale(d_img, oclfaces,  1.1, 3,
                                 flags,
                                 Size(30, 30), Size(0, 0));
->>>>>>> 0ac61240
 
     cpucascade.detectMultiScale(img, faces,  1.1, 3,
                                 flags,
