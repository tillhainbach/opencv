/*M///////////////////////////////////////////////////////////////////////////////////////
//
//  IMPORTANT: READ BEFORE DOWNLOADING, COPYING, INSTALLING OR USING.
//
//  By downloading, copying, installing or using the software you agree to this license.
//  If you do not agree to this license, do not download, install,
//  copy or use the software.
//
//
//                           License Agreement
//                For Open Source Computer Vision Library
//
// Copyright (C) 2010-2012, Multicoreware, Inc., all rights reserved.
// Copyright (C) 2010-2012, Advanced Micro Devices, Inc., all rights reserved.
// Third party copyrights are property of their respective owners.

// Redistribution and use in source and binary forms, with or without modification,
// are permitted provided that the following conditions are met:
//
//   * Redistribution's of source code must retain the above copyright notice,
//     this list of conditions and the following disclaimer.
//
//   * Redistribution's in binary form must reproduce the above copyright notice,
//     this list of conditions and the following disclaimer in the documentation
//     and/or other oclMaterials provided with the distribution.
//
//   * The name of the copyright holders may not be used to endorse or promote products
//     derived from this software without specific prior written permission.
//
// This software is provided by the copyright holders and contributors as is and
// any express or implied warranties, including, but not limited to, the implied
// warranties of merchantability and fitness for a particular purpose are disclaimed.
// In no event shall the Intel Corporation or contributors be liable for any direct,
// indirect, incidental, special, exemplary, or consequential damages
// (including, but not limited to, procurement of substitute goods or services;
// loss of use, data, or profits; or business interruption) however caused
// and on any theory of liability, whether in contract, strict liability,
// or tort (including negligence or otherwise) arising in any way out of
// the use of this software, even if advised of the possibility of such damage.
//
//M*/

<<<<<<< HEAD
#include "perf_precomp.hpp"
#if GTEST_OS_WINDOWS
#ifndef NOMINMAX
#define NOMINMAX
#endif
# include <windows.h>
#endif

// This program test most of the functions in ocl module and generate data metrix of x-factor in .csv files
// All images needed in this test are in samples/gpu folder.
// For haar template, haarcascade_frontalface_alt.xml shouold be in working directory
void TestSystem::run()
{
    if (is_list_mode_)
    {
        for (vector<Runnable *>::iterator it = tests_.begin(); it != tests_.end(); ++it)
        {
            cout << (*it)->name() << endl;
        }

        return;
    }

    // Run test initializers
    for (vector<Runnable *>::iterator it = inits_.begin(); it != inits_.end(); ++it)
    {
        if ((*it)->name().find(test_filter_, 0) != string::npos)
        {
            (*it)->run();
        }
    }

    printHeading();
    writeHeading();

    // Run tests
    for (vector<Runnable *>::iterator it = tests_.begin(); it != tests_.end(); ++it)
    {
        try
        {
            if ((*it)->name().find(test_filter_, 0) != string::npos)
            {
                cout << endl << (*it)->name() << ":\n";

                setCurrentTest((*it)->name());
                //fprintf(record_,"%s\n",(*it)->name().c_str());

                (*it)->run();
                finishCurrentSubtest();
            }
        }
        catch (const Exception &)
        {
            // Message is printed via callback
            resetCurrentSubtest();
        }
        catch (const runtime_error &e)
        {
            printError(e.what());
            resetCurrentSubtest();
        }
    }

    printSummary();
    writeSummary();
}


void TestSystem::finishCurrentSubtest()
{
    if (cur_subtest_is_empty_)
        // There is no need to print subtest statistics
    {
        return;
    }

    double cpu_time = cpu_elapsed_ / getTickFrequency() * 1000.0;
    double gpu_time = gpu_elapsed_ / getTickFrequency() * 1000.0;
    double gpu_full_time = gpu_full_elapsed_ / getTickFrequency() * 1000.0;

    double speedup = static_cast<double>(cpu_elapsed_) / std::max(1.0, gpu_elapsed_);
    speedup_total_ += speedup;

    double fullspeedup = static_cast<double>(cpu_elapsed_) / std::max(1.0, gpu_full_elapsed_);
    speedup_full_total_ += fullspeedup;

    if (speedup > top_)
    {
        speedup_faster_count_++;
    }
    else if (speedup < bottom_)
    {
        speedup_slower_count_++;
    }
    else
    {
        speedup_equal_count_++;
    }

    if (fullspeedup > top_)
    {
        speedup_full_faster_count_++;
    }
    else if (fullspeedup < bottom_)
    {
        speedup_full_slower_count_++;
    }
    else
    {
        speedup_full_equal_count_++;
    }

    // compute min, max and
    std::sort(gpu_times_.begin(), gpu_times_.end());
    double gpu_min = gpu_times_.front() / getTickFrequency() * 1000.0;
    double gpu_max = gpu_times_.back() / getTickFrequency() * 1000.0;
    double deviation = 0;

    if (gpu_times_.size() > 1)
    {
        double sum = 0;

        for (size_t i = 0; i < gpu_times_.size(); i++)
        {
            int64 diff = gpu_times_[i] - static_cast<int64>(gpu_elapsed_);
            double diff_time = diff * 1000 / getTickFrequency();
            sum += diff_time * diff_time;
        }

        deviation = std::sqrt(sum / gpu_times_.size());
    }

    printMetrics(is_accurate_, cpu_time, gpu_time, gpu_full_time, speedup, fullspeedup);
    writeMetrics(cpu_time, gpu_time, gpu_full_time, speedup, fullspeedup, gpu_min, gpu_max, deviation);

    num_subtests_called_++;
    resetCurrentSubtest();
}


double TestSystem::meanTime(const vector<int64> &samples)
{
    double sum = accumulate(samples.begin(), samples.end(), 0.);
    return sum / samples.size();
}


void TestSystem::printHeading()
{
    cout << endl;
    cout<< setiosflags(ios_base::left);

#if 0
    cout<<TAB<<setw(7)<< "Accu." << setw(10) << "CPU (ms)" << setw(10) << "GPU, ms"
        << setw(8) << "Speedup"<< setw(10)<<"GPUTotal" << setw(10) << "Total"
        << "Description\n";
    cout<<TAB<<setw(7)<<""<<setw(10)<<""<<setw(10)<<""<<setw(8)<<""<<setw(10)<<"(ms)"<<setw(10)<<"Speedup\n";
#endif

    cout<<TAB<< setw(10) << "CPU (ms)" << setw(10) << "GPU, ms"
        << setw(8) << "Speedup"<< setw(10)<<"GPUTotal" << setw(10) << "Total"
        << "Description\n";
    cout<<TAB<<setw(10)<<""<<setw(10)<<""<<setw(8)<<""<<setw(10)<<"(ms)"<<setw(10)<<"Speedup\n";

    cout << resetiosflags(ios_base::left);
}

void TestSystem::writeHeading()
{
    if (!record_)
    {
        recordname_ += "_OCL.csv";
        record_ = fopen(recordname_.c_str(), "w");
        if(record_ == NULL)
        {
            cout<<".csv file open failed.\n";
            exit(0);
        }
    }

    fprintf(record_, "NAME,DESCRIPTION,ACCURACY,DIFFERENCE,CPU (ms),GPU (ms),SPEEDUP,GPUTOTAL (ms),TOTALSPEEDUP,GPU Min (ms),GPU Max (ms), Standard deviation (ms)\n");

    fflush(record_);
}

void TestSystem::printSummary()
{
    cout << setiosflags(ios_base::fixed);
    cout << "\naverage GPU speedup: x"
        << setprecision(3) << speedup_total_ / std::max(1, num_subtests_called_)
        << endl;
    cout << "\nGPU exceeded: "
        << setprecision(3) << speedup_faster_count_
        << "\nGPU passed: "
        << setprecision(3) << speedup_equal_count_
        << "\nGPU failed: "
        << setprecision(3) << speedup_slower_count_
        << endl;
    cout << "\nGPU exceeded rate: "
        << setprecision(3) << (float)speedup_faster_count_ / std::max(1, num_subtests_called_) * 100
        << "%"
        << "\nGPU passed rate: "
        << setprecision(3) << (float)speedup_equal_count_ / std::max(1, num_subtests_called_) * 100
        << "%"
        << "\nGPU failed rate: "
        << setprecision(3) << (float)speedup_slower_count_ / std::max(1, num_subtests_called_) * 100
        << "%"
        << endl;
    cout << "\naverage GPUTOTAL speedup: x"
        << setprecision(3) << speedup_full_total_ / std::max(1, num_subtests_called_)
        << endl;
    cout << "\nGPUTOTAL exceeded: "
        << setprecision(3) << speedup_full_faster_count_
        << "\nGPUTOTAL passed: "
        << setprecision(3) << speedup_full_equal_count_
        << "\nGPUTOTAL failed: "
        << setprecision(3) << speedup_full_slower_count_
        << endl;
    cout << "\nGPUTOTAL exceeded rate: "
        << setprecision(3) << (float)speedup_full_faster_count_ / std::max(1, num_subtests_called_) * 100
        << "%"
        << "\nGPUTOTAL passed rate: "
        << setprecision(3) << (float)speedup_full_equal_count_ / std::max(1, num_subtests_called_) * 100
        << "%"
        << "\nGPUTOTAL failed rate: "
        << setprecision(3) << (float)speedup_full_slower_count_ / std::max(1, num_subtests_called_) * 100
        << "%"
        << endl;
    cout << resetiosflags(ios_base::fixed);
}


enum GTestColor {
    COLOR_DEFAULT,
    COLOR_RED,
    COLOR_GREEN,
    COLOR_YELLOW
};
#if GTEST_OS_WINDOWS&&!GTEST_OS_WINDOWS_MOBILE
// Returns the character attribute for the given color.
static WORD GetColorAttribute(GTestColor color) {
    switch (color) {
    case COLOR_RED:    return FOREGROUND_RED;
    case COLOR_GREEN:  return FOREGROUND_GREEN;
    case COLOR_YELLOW: return FOREGROUND_RED | FOREGROUND_GREEN;
    default:           return 0;
    }
}
#else
static const char* GetAnsiColorCode(GTestColor color) {
    switch (color) {
    case COLOR_RED:     return "1";
    case COLOR_GREEN:   return "2";
    case COLOR_YELLOW:  return "3";
    default:            return NULL;
    };
}
#endif

static void printMetricsUti(double cpu_time, double gpu_time, double gpu_full_time, double speedup, double fullspeedup, std::stringstream& stream, std::stringstream& cur_subtest_description)
{
    //cout <<TAB<< setw(7) << stream.str();
    cout <<TAB;

    stream.str("");
    stream << cpu_time;
    cout << setw(10) << stream.str();

    stream.str("");
    stream << gpu_time;
    cout << setw(10) << stream.str();

    stream.str("");
    stream << "x" << setprecision(3) << speedup;
    cout << setw(8) << stream.str();

    stream.str("");
    stream << gpu_full_time;
    cout << setw(10) << stream.str();

    stream.str("");
    stream << "x" << setprecision(3) << fullspeedup;
    cout << setw(10) << stream.str();

    cout << cur_subtest_description.str();
    cout << resetiosflags(ios_base::left) << endl;
}

void TestSystem::printMetrics(int is_accurate, double cpu_time, double gpu_time, double gpu_full_time, double speedup, double fullspeedup)
{
    cout << setiosflags(ios_base::left);
    stringstream stream;

    std::stringstream &cur_subtest_description = getCurSubtestDescription();

#if GTEST_OS_WINDOWS&&!GTEST_OS_WINDOWS_MOBILE

    WORD color;
    const HANDLE stdout_handle = GetStdHandle(STD_OUTPUT_HANDLE);
    // Gets the current text color.
    CONSOLE_SCREEN_BUFFER_INFO buffer_info;
    GetConsoleScreenBufferInfo(stdout_handle, &buffer_info);
    const WORD old_color_attrs = buffer_info.wAttributes;
    // We need to flush the stream buffers into the console before each
    // SetConsoleTextAttribute call lest it affect the text that is already
    // printed but has not yet reached the console.
    fflush(stdout);

    if(is_accurate == 1||is_accurate == -1)
    {
        color = old_color_attrs;
        printMetricsUti(cpu_time, gpu_time, gpu_full_time, speedup, fullspeedup, stream, cur_subtest_description);

    }else
    {
        color = GetColorAttribute(COLOR_RED);
        SetConsoleTextAttribute(stdout_handle,
            color| FOREGROUND_INTENSITY);

        printMetricsUti(cpu_time, gpu_time, gpu_full_time, speedup, fullspeedup, stream, cur_subtest_description);
        fflush(stdout);
        // Restores the text color.
        SetConsoleTextAttribute(stdout_handle, old_color_attrs);
    }
#else
    GTestColor color = COLOR_RED;
    if(is_accurate == 1|| is_accurate == -1)
    {
        printMetricsUti(cpu_time, gpu_time, gpu_full_time, speedup, fullspeedup, stream, cur_subtest_description);

    }else
    {
        printf("\033[0;3%sm", GetAnsiColorCode(color));
        printMetricsUti(cpu_time, gpu_time, gpu_full_time, speedup, fullspeedup, stream, cur_subtest_description);
        printf("\033[m");  // Resets the terminal to default.
    }
#endif
}

void TestSystem::writeMetrics(double cpu_time, double gpu_time, double gpu_full_time, double speedup, double fullspeedup, double gpu_min, double gpu_max, double std_dev)
{
    if (!record_)
    {
        recordname_ += ".csv";
        record_ = fopen(recordname_.c_str(), "w");
    }

    string _is_accurate_;

    if(is_accurate_ == 1)
        _is_accurate_ = "Pass";
    else if(is_accurate_ == 0)
        _is_accurate_ = "Fail";
    else if(is_accurate_ == -1)
        _is_accurate_ = " ";
    else
    {
        std::cout<<"is_accurate errer: "<<is_accurate_<<"\n";
        exit(-1);
    }

    fprintf(record_, "%s,%s,%s,%.2f,%.3f,%.3f,%.3f,%.3f,%.3f,%.3f,%.3f,%.3f\n",
        itname_changed_ ? itname_.c_str() : "",
        cur_subtest_description_.str().c_str(),
        _is_accurate_.c_str(),
        accurate_diff_,
        cpu_time, gpu_time, speedup, gpu_full_time, fullspeedup,
        gpu_min, gpu_max, std_dev);

    if (itname_changed_)
    {
        itname_changed_ = false;
    }

    fflush(record_);
}

void TestSystem::writeSummary()
{
    if (!record_)
    {
        recordname_ += ".csv";
        record_ = fopen(recordname_.c_str(), "w");
    }

    fprintf(record_, "\nAverage GPU speedup: %.3f\n"
        "exceeded: %d (%.3f%%)\n"
        "passed: %d (%.3f%%)\n"
        "failed: %d (%.3f%%)\n"
        "\nAverage GPUTOTAL speedup: %.3f\n"
        "exceeded: %d (%.3f%%)\n"
        "passed: %d (%.3f%%)\n"
        "failed: %d (%.3f%%)\n",
        speedup_total_ / std::max(1, num_subtests_called_),
        speedup_faster_count_, (float)speedup_faster_count_ / std::max(1, num_subtests_called_) * 100,
        speedup_equal_count_, (float)speedup_equal_count_ / std::max(1, num_subtests_called_) * 100,
        speedup_slower_count_, (float)speedup_slower_count_ / std::max(1, num_subtests_called_) * 100,
        speedup_full_total_ / std::max(1, num_subtests_called_),
        speedup_full_faster_count_, (float)speedup_full_faster_count_ / std::max(1, num_subtests_called_) * 100,
        speedup_full_equal_count_, (float)speedup_full_equal_count_ / std::max(1, num_subtests_called_) * 100,
        speedup_full_slower_count_, (float)speedup_full_slower_count_ / std::max(1, num_subtests_called_) * 100
        );
    fflush(record_);
}

void TestSystem::printError(const std::string &msg)
{
    if(msg != "CL_INVALID_BUFFER_SIZE")
    {
        cout << TAB << "[error: " << msg << "] " << cur_subtest_description_.str() << endl;
    }
}

void gen(Mat &mat, int rows, int cols, int type, Scalar low, Scalar high)
{
    mat.create(rows, cols, type);
    RNG rng(0);
    rng.fill(mat, RNG::UNIFORM, low, high);
}

string abspath(const string &relpath)
{
    return TestSystem::instance().workingDir() + relpath;
}

double checkNorm(const Mat &m)
{
    return norm(m, NORM_INF);
}

double checkNorm(const Mat &m1, const Mat &m2)
{
    return norm(m1, m2, NORM_INF);
}

double checkSimilarity(const Mat &m1, const Mat &m2)
{
    Mat diff;
    matchTemplate(m1, m2, diff, TM_CCORR_NORMED);
    return std::abs(diff.at<float>(0, 0) - 1.f);
}
=======
#include "perf_precomp.hpp"
>>>>>>> 525b6eca
<|MERGE_RESOLUTION|>--- conflicted
+++ resolved
@@ -40,448 +40,4 @@
 //
 //M*/
 
-<<<<<<< HEAD
-#include "perf_precomp.hpp"
-#if GTEST_OS_WINDOWS
-#ifndef NOMINMAX
-#define NOMINMAX
-#endif
-# include <windows.h>
-#endif
-
-// This program test most of the functions in ocl module and generate data metrix of x-factor in .csv files
-// All images needed in this test are in samples/gpu folder.
-// For haar template, haarcascade_frontalface_alt.xml shouold be in working directory
-void TestSystem::run()
-{
-    if (is_list_mode_)
-    {
-        for (vector<Runnable *>::iterator it = tests_.begin(); it != tests_.end(); ++it)
-        {
-            cout << (*it)->name() << endl;
-        }
-
-        return;
-    }
-
-    // Run test initializers
-    for (vector<Runnable *>::iterator it = inits_.begin(); it != inits_.end(); ++it)
-    {
-        if ((*it)->name().find(test_filter_, 0) != string::npos)
-        {
-            (*it)->run();
-        }
-    }
-
-    printHeading();
-    writeHeading();
-
-    // Run tests
-    for (vector<Runnable *>::iterator it = tests_.begin(); it != tests_.end(); ++it)
-    {
-        try
-        {
-            if ((*it)->name().find(test_filter_, 0) != string::npos)
-            {
-                cout << endl << (*it)->name() << ":\n";
-
-                setCurrentTest((*it)->name());
-                //fprintf(record_,"%s\n",(*it)->name().c_str());
-
-                (*it)->run();
-                finishCurrentSubtest();
-            }
-        }
-        catch (const Exception &)
-        {
-            // Message is printed via callback
-            resetCurrentSubtest();
-        }
-        catch (const runtime_error &e)
-        {
-            printError(e.what());
-            resetCurrentSubtest();
-        }
-    }
-
-    printSummary();
-    writeSummary();
-}
-
-
-void TestSystem::finishCurrentSubtest()
-{
-    if (cur_subtest_is_empty_)
-        // There is no need to print subtest statistics
-    {
-        return;
-    }
-
-    double cpu_time = cpu_elapsed_ / getTickFrequency() * 1000.0;
-    double gpu_time = gpu_elapsed_ / getTickFrequency() * 1000.0;
-    double gpu_full_time = gpu_full_elapsed_ / getTickFrequency() * 1000.0;
-
-    double speedup = static_cast<double>(cpu_elapsed_) / std::max(1.0, gpu_elapsed_);
-    speedup_total_ += speedup;
-
-    double fullspeedup = static_cast<double>(cpu_elapsed_) / std::max(1.0, gpu_full_elapsed_);
-    speedup_full_total_ += fullspeedup;
-
-    if (speedup > top_)
-    {
-        speedup_faster_count_++;
-    }
-    else if (speedup < bottom_)
-    {
-        speedup_slower_count_++;
-    }
-    else
-    {
-        speedup_equal_count_++;
-    }
-
-    if (fullspeedup > top_)
-    {
-        speedup_full_faster_count_++;
-    }
-    else if (fullspeedup < bottom_)
-    {
-        speedup_full_slower_count_++;
-    }
-    else
-    {
-        speedup_full_equal_count_++;
-    }
-
-    // compute min, max and
-    std::sort(gpu_times_.begin(), gpu_times_.end());
-    double gpu_min = gpu_times_.front() / getTickFrequency() * 1000.0;
-    double gpu_max = gpu_times_.back() / getTickFrequency() * 1000.0;
-    double deviation = 0;
-
-    if (gpu_times_.size() > 1)
-    {
-        double sum = 0;
-
-        for (size_t i = 0; i < gpu_times_.size(); i++)
-        {
-            int64 diff = gpu_times_[i] - static_cast<int64>(gpu_elapsed_);
-            double diff_time = diff * 1000 / getTickFrequency();
-            sum += diff_time * diff_time;
-        }
-
-        deviation = std::sqrt(sum / gpu_times_.size());
-    }
-
-    printMetrics(is_accurate_, cpu_time, gpu_time, gpu_full_time, speedup, fullspeedup);
-    writeMetrics(cpu_time, gpu_time, gpu_full_time, speedup, fullspeedup, gpu_min, gpu_max, deviation);
-
-    num_subtests_called_++;
-    resetCurrentSubtest();
-}
-
-
-double TestSystem::meanTime(const vector<int64> &samples)
-{
-    double sum = accumulate(samples.begin(), samples.end(), 0.);
-    return sum / samples.size();
-}
-
-
-void TestSystem::printHeading()
-{
-    cout << endl;
-    cout<< setiosflags(ios_base::left);
-
-#if 0
-    cout<<TAB<<setw(7)<< "Accu." << setw(10) << "CPU (ms)" << setw(10) << "GPU, ms"
-        << setw(8) << "Speedup"<< setw(10)<<"GPUTotal" << setw(10) << "Total"
-        << "Description\n";
-    cout<<TAB<<setw(7)<<""<<setw(10)<<""<<setw(10)<<""<<setw(8)<<""<<setw(10)<<"(ms)"<<setw(10)<<"Speedup\n";
-#endif
-
-    cout<<TAB<< setw(10) << "CPU (ms)" << setw(10) << "GPU, ms"
-        << setw(8) << "Speedup"<< setw(10)<<"GPUTotal" << setw(10) << "Total"
-        << "Description\n";
-    cout<<TAB<<setw(10)<<""<<setw(10)<<""<<setw(8)<<""<<setw(10)<<"(ms)"<<setw(10)<<"Speedup\n";
-
-    cout << resetiosflags(ios_base::left);
-}
-
-void TestSystem::writeHeading()
-{
-    if (!record_)
-    {
-        recordname_ += "_OCL.csv";
-        record_ = fopen(recordname_.c_str(), "w");
-        if(record_ == NULL)
-        {
-            cout<<".csv file open failed.\n";
-            exit(0);
-        }
-    }
-
-    fprintf(record_, "NAME,DESCRIPTION,ACCURACY,DIFFERENCE,CPU (ms),GPU (ms),SPEEDUP,GPUTOTAL (ms),TOTALSPEEDUP,GPU Min (ms),GPU Max (ms), Standard deviation (ms)\n");
-
-    fflush(record_);
-}
-
-void TestSystem::printSummary()
-{
-    cout << setiosflags(ios_base::fixed);
-    cout << "\naverage GPU speedup: x"
-        << setprecision(3) << speedup_total_ / std::max(1, num_subtests_called_)
-        << endl;
-    cout << "\nGPU exceeded: "
-        << setprecision(3) << speedup_faster_count_
-        << "\nGPU passed: "
-        << setprecision(3) << speedup_equal_count_
-        << "\nGPU failed: "
-        << setprecision(3) << speedup_slower_count_
-        << endl;
-    cout << "\nGPU exceeded rate: "
-        << setprecision(3) << (float)speedup_faster_count_ / std::max(1, num_subtests_called_) * 100
-        << "%"
-        << "\nGPU passed rate: "
-        << setprecision(3) << (float)speedup_equal_count_ / std::max(1, num_subtests_called_) * 100
-        << "%"
-        << "\nGPU failed rate: "
-        << setprecision(3) << (float)speedup_slower_count_ / std::max(1, num_subtests_called_) * 100
-        << "%"
-        << endl;
-    cout << "\naverage GPUTOTAL speedup: x"
-        << setprecision(3) << speedup_full_total_ / std::max(1, num_subtests_called_)
-        << endl;
-    cout << "\nGPUTOTAL exceeded: "
-        << setprecision(3) << speedup_full_faster_count_
-        << "\nGPUTOTAL passed: "
-        << setprecision(3) << speedup_full_equal_count_
-        << "\nGPUTOTAL failed: "
-        << setprecision(3) << speedup_full_slower_count_
-        << endl;
-    cout << "\nGPUTOTAL exceeded rate: "
-        << setprecision(3) << (float)speedup_full_faster_count_ / std::max(1, num_subtests_called_) * 100
-        << "%"
-        << "\nGPUTOTAL passed rate: "
-        << setprecision(3) << (float)speedup_full_equal_count_ / std::max(1, num_subtests_called_) * 100
-        << "%"
-        << "\nGPUTOTAL failed rate: "
-        << setprecision(3) << (float)speedup_full_slower_count_ / std::max(1, num_subtests_called_) * 100
-        << "%"
-        << endl;
-    cout << resetiosflags(ios_base::fixed);
-}
-
-
-enum GTestColor {
-    COLOR_DEFAULT,
-    COLOR_RED,
-    COLOR_GREEN,
-    COLOR_YELLOW
-};
-#if GTEST_OS_WINDOWS&&!GTEST_OS_WINDOWS_MOBILE
-// Returns the character attribute for the given color.
-static WORD GetColorAttribute(GTestColor color) {
-    switch (color) {
-    case COLOR_RED:    return FOREGROUND_RED;
-    case COLOR_GREEN:  return FOREGROUND_GREEN;
-    case COLOR_YELLOW: return FOREGROUND_RED | FOREGROUND_GREEN;
-    default:           return 0;
-    }
-}
-#else
-static const char* GetAnsiColorCode(GTestColor color) {
-    switch (color) {
-    case COLOR_RED:     return "1";
-    case COLOR_GREEN:   return "2";
-    case COLOR_YELLOW:  return "3";
-    default:            return NULL;
-    };
-}
-#endif
-
-static void printMetricsUti(double cpu_time, double gpu_time, double gpu_full_time, double speedup, double fullspeedup, std::stringstream& stream, std::stringstream& cur_subtest_description)
-{
-    //cout <<TAB<< setw(7) << stream.str();
-    cout <<TAB;
-
-    stream.str("");
-    stream << cpu_time;
-    cout << setw(10) << stream.str();
-
-    stream.str("");
-    stream << gpu_time;
-    cout << setw(10) << stream.str();
-
-    stream.str("");
-    stream << "x" << setprecision(3) << speedup;
-    cout << setw(8) << stream.str();
-
-    stream.str("");
-    stream << gpu_full_time;
-    cout << setw(10) << stream.str();
-
-    stream.str("");
-    stream << "x" << setprecision(3) << fullspeedup;
-    cout << setw(10) << stream.str();
-
-    cout << cur_subtest_description.str();
-    cout << resetiosflags(ios_base::left) << endl;
-}
-
-void TestSystem::printMetrics(int is_accurate, double cpu_time, double gpu_time, double gpu_full_time, double speedup, double fullspeedup)
-{
-    cout << setiosflags(ios_base::left);
-    stringstream stream;
-
-    std::stringstream &cur_subtest_description = getCurSubtestDescription();
-
-#if GTEST_OS_WINDOWS&&!GTEST_OS_WINDOWS_MOBILE
-
-    WORD color;
-    const HANDLE stdout_handle = GetStdHandle(STD_OUTPUT_HANDLE);
-    // Gets the current text color.
-    CONSOLE_SCREEN_BUFFER_INFO buffer_info;
-    GetConsoleScreenBufferInfo(stdout_handle, &buffer_info);
-    const WORD old_color_attrs = buffer_info.wAttributes;
-    // We need to flush the stream buffers into the console before each
-    // SetConsoleTextAttribute call lest it affect the text that is already
-    // printed but has not yet reached the console.
-    fflush(stdout);
-
-    if(is_accurate == 1||is_accurate == -1)
-    {
-        color = old_color_attrs;
-        printMetricsUti(cpu_time, gpu_time, gpu_full_time, speedup, fullspeedup, stream, cur_subtest_description);
-
-    }else
-    {
-        color = GetColorAttribute(COLOR_RED);
-        SetConsoleTextAttribute(stdout_handle,
-            color| FOREGROUND_INTENSITY);
-
-        printMetricsUti(cpu_time, gpu_time, gpu_full_time, speedup, fullspeedup, stream, cur_subtest_description);
-        fflush(stdout);
-        // Restores the text color.
-        SetConsoleTextAttribute(stdout_handle, old_color_attrs);
-    }
-#else
-    GTestColor color = COLOR_RED;
-    if(is_accurate == 1|| is_accurate == -1)
-    {
-        printMetricsUti(cpu_time, gpu_time, gpu_full_time, speedup, fullspeedup, stream, cur_subtest_description);
-
-    }else
-    {
-        printf("\033[0;3%sm", GetAnsiColorCode(color));
-        printMetricsUti(cpu_time, gpu_time, gpu_full_time, speedup, fullspeedup, stream, cur_subtest_description);
-        printf("\033[m");  // Resets the terminal to default.
-    }
-#endif
-}
-
-void TestSystem::writeMetrics(double cpu_time, double gpu_time, double gpu_full_time, double speedup, double fullspeedup, double gpu_min, double gpu_max, double std_dev)
-{
-    if (!record_)
-    {
-        recordname_ += ".csv";
-        record_ = fopen(recordname_.c_str(), "w");
-    }
-
-    string _is_accurate_;
-
-    if(is_accurate_ == 1)
-        _is_accurate_ = "Pass";
-    else if(is_accurate_ == 0)
-        _is_accurate_ = "Fail";
-    else if(is_accurate_ == -1)
-        _is_accurate_ = " ";
-    else
-    {
-        std::cout<<"is_accurate errer: "<<is_accurate_<<"\n";
-        exit(-1);
-    }
-
-    fprintf(record_, "%s,%s,%s,%.2f,%.3f,%.3f,%.3f,%.3f,%.3f,%.3f,%.3f,%.3f\n",
-        itname_changed_ ? itname_.c_str() : "",
-        cur_subtest_description_.str().c_str(),
-        _is_accurate_.c_str(),
-        accurate_diff_,
-        cpu_time, gpu_time, speedup, gpu_full_time, fullspeedup,
-        gpu_min, gpu_max, std_dev);
-
-    if (itname_changed_)
-    {
-        itname_changed_ = false;
-    }
-
-    fflush(record_);
-}
-
-void TestSystem::writeSummary()
-{
-    if (!record_)
-    {
-        recordname_ += ".csv";
-        record_ = fopen(recordname_.c_str(), "w");
-    }
-
-    fprintf(record_, "\nAverage GPU speedup: %.3f\n"
-        "exceeded: %d (%.3f%%)\n"
-        "passed: %d (%.3f%%)\n"
-        "failed: %d (%.3f%%)\n"
-        "\nAverage GPUTOTAL speedup: %.3f\n"
-        "exceeded: %d (%.3f%%)\n"
-        "passed: %d (%.3f%%)\n"
-        "failed: %d (%.3f%%)\n",
-        speedup_total_ / std::max(1, num_subtests_called_),
-        speedup_faster_count_, (float)speedup_faster_count_ / std::max(1, num_subtests_called_) * 100,
-        speedup_equal_count_, (float)speedup_equal_count_ / std::max(1, num_subtests_called_) * 100,
-        speedup_slower_count_, (float)speedup_slower_count_ / std::max(1, num_subtests_called_) * 100,
-        speedup_full_total_ / std::max(1, num_subtests_called_),
-        speedup_full_faster_count_, (float)speedup_full_faster_count_ / std::max(1, num_subtests_called_) * 100,
-        speedup_full_equal_count_, (float)speedup_full_equal_count_ / std::max(1, num_subtests_called_) * 100,
-        speedup_full_slower_count_, (float)speedup_full_slower_count_ / std::max(1, num_subtests_called_) * 100
-        );
-    fflush(record_);
-}
-
-void TestSystem::printError(const std::string &msg)
-{
-    if(msg != "CL_INVALID_BUFFER_SIZE")
-    {
-        cout << TAB << "[error: " << msg << "] " << cur_subtest_description_.str() << endl;
-    }
-}
-
-void gen(Mat &mat, int rows, int cols, int type, Scalar low, Scalar high)
-{
-    mat.create(rows, cols, type);
-    RNG rng(0);
-    rng.fill(mat, RNG::UNIFORM, low, high);
-}
-
-string abspath(const string &relpath)
-{
-    return TestSystem::instance().workingDir() + relpath;
-}
-
-double checkNorm(const Mat &m)
-{
-    return norm(m, NORM_INF);
-}
-
-double checkNorm(const Mat &m1, const Mat &m2)
-{
-    return norm(m1, m2, NORM_INF);
-}
-
-double checkSimilarity(const Mat &m1, const Mat &m2)
-{
-    Mat diff;
-    matchTemplate(m1, m2, diff, TM_CCORR_NORMED);
-    return std::abs(diff.at<float>(0, 0) - 1.f);
-}
-=======
-#include "perf_precomp.hpp"
->>>>>>> 525b6eca
+#include "perf_precomp.hpp"