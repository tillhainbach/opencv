--- conflicted
+++ resolved
@@ -1,173 +1,153 @@
-/*M///////////////////////////////////////////////////////////////////////////////////////
-//
-//  IMPORTANT: READ BEFORE DOWNLOADING, COPYING, INSTALLING OR USING.
-//
-//  By downloading, copying, installing or using the software you agree to this license.
-//  If you do not agree to this license, do not download, install,
-//  copy or use the software.
-//
-//
-//                        Intel License Agreement
-//                For Open Source Computer Vision Library
-//
-// Copyright (C) 2000, Intel Corporation, all rights reserved.
-// Third party copyrights are property of their respective owners.
-//
-// Redistribution and use in source and binary forms, with or without modification,
-// are permitted provided that the following conditions are met:
-//
-//   * Redistribution's of source code must retain the above copyright notice,
-//     this list of conditions and the following disclaimer.
-//
-//   * Redistribution's in binary form must reproduce the above copyright notice,
-//     this list of conditions and the following disclaimer in the documentation
-//     and/or other materials provided with the distribution.
-//
-//   * The name of Intel Corporation may not be used to endorse or promote products
-//     derived from this software without specific prior written permission.
-//
-// This software is provided by the copyright holders and contributors "as is" and
-// any express or implied warranties, including, but not limited to, the implied
-// warranties of merchantability and fitness for a particular purpose are disclaimed.
-// In no event shall the Intel Corporation or contributors be liable for any direct,
-// indirect, incidental, special, exemplary, or consequential damages
-// (including, but not limited to, procurement of substitute goods or services;
-// loss of use, data, or profits; or business interruption) however caused
-// and on any theory of liability, whether in contract, strict liability,
-// or tort (including negligence or otherwise) arising in any way out of
-// the use of this software, even if advised of the possibility of such damage.
-//
-//M*/
-
-<<<<<<< HEAD
-#include <main_test_nvidia.h>
-#include "precomp.hpp"
-=======
-#include "test_precomp.hpp"
->>>>>>> f4e33ea0
-
-#if defined HAVE_CUDA
-  OutputLevel nvidiaTestOutputLevel = OutputLevelNone;
-#endif
-
-#if defined HAVE_CUDA && !defined(CUDA_DISABLER)
-
-using namespace cvtest;
-using namespace testing;
-
-<<<<<<< HEAD
-//enum OutputLevel
-//{
-//    OutputLevelNone,
-//    OutputLevelCompact,
-//    OutputLevelFull
-//};
-
-=======
->>>>>>> f4e33ea0
-struct NVidiaTest : TestWithParam<cv::gpu::DeviceInfo>
-{
-    cv::gpu::DeviceInfo devInfo;
-
-    std::string _path;
-
-    virtual void SetUp()
-    {
-        devInfo = GetParam();
-
-        cv::gpu::setDevice(devInfo.deviceID());
-        _path = TS::ptr()->get_data_path().c_str();
-        _path = _path + "haarcascade/";
-    }
-};
-
-struct NPPST : NVidiaTest {};
-struct NCV : NVidiaTest {};
-
-<<<<<<< HEAD
-OutputLevel nvidiaTestOutputLevel = OutputLevelCompact;
-
-=======
->>>>>>> f4e33ea0
-//TEST_P(NPPST, Integral)
-//{
-//    bool res = nvidia_NPPST_Integral_Image(path, nvidiaTestOutputLevel);
-
-//    ASSERT_TRUE(res);
-//}
-
-TEST_P(NPPST, SquaredIntegral)
-{
-    bool res = nvidia_NPPST_Squared_Integral_Image(_path, nvidiaTestOutputLevel);
-
-    ASSERT_TRUE(res);
-}
-
-TEST_P(NPPST, RectStdDev)
-{
-    bool res = nvidia_NPPST_RectStdDev(_path, nvidiaTestOutputLevel);
-
-    ASSERT_TRUE(res);
-}
-
-TEST_P(NPPST, Resize)
-{
-    bool res = nvidia_NPPST_Resize(_path, nvidiaTestOutputLevel);
-
-    ASSERT_TRUE(res);
-}
-
-TEST_P(NPPST, VectorOperations)
-{
-    bool res = nvidia_NPPST_Vector_Operations(_path, nvidiaTestOutputLevel);
-
-    ASSERT_TRUE(res);
-}
-
-TEST_P(NPPST, Transpose)
-{
-    bool res = nvidia_NPPST_Transpose(_path, nvidiaTestOutputLevel);
-
-    ASSERT_TRUE(res);
-}
-
-TEST_P(NCV, VectorOperations)
-{
-    bool res = nvidia_NCV_Vector_Operations(_path, nvidiaTestOutputLevel);
-
-    ASSERT_TRUE(res);
-}
-
-TEST_P(NCV, HaarCascadeLoader)
-{
-    bool res = nvidia_NCV_Haar_Cascade_Loader(_path, nvidiaTestOutputLevel);
-
-    ASSERT_TRUE(res);
-}
-
-TEST_P(NCV, HaarCascadeApplication)
-{
-    bool res = nvidia_NCV_Haar_Cascade_Application(_path, nvidiaTestOutputLevel);
-
-    ASSERT_TRUE(res);
-}
-
-TEST_P(NCV, HypothesesFiltration)
-{
-    bool res = nvidia_NCV_Hypotheses_Filtration(_path, nvidiaTestOutputLevel);
-
-    ASSERT_TRUE(res);
-}
-
-TEST_P(NCV, Visualization)
-{
-    // this functionality doesn't used in gpu module
-    bool res = nvidia_NCV_Visualization(_path, nvidiaTestOutputLevel);
-
-    ASSERT_TRUE(res);
-}
-
-INSTANTIATE_TEST_CASE_P(GPU_NVidia, NPPST, ALL_DEVICES);
-INSTANTIATE_TEST_CASE_P(GPU_NVidia, NCV, ALL_DEVICES);
-
-#endif // HAVE_CUDA
+/*M///////////////////////////////////////////////////////////////////////////////////////
+//
+//  IMPORTANT: READ BEFORE DOWNLOADING, COPYING, INSTALLING OR USING.
+//
+//  By downloading, copying, installing or using the software you agree to this license.
+//  If you do not agree to this license, do not download, install,
+//  copy or use the software.
+//
+//
+//                        Intel License Agreement
+//                For Open Source Computer Vision Library
+//
+// Copyright (C) 2000, Intel Corporation, all rights reserved.
+// Third party copyrights are property of their respective owners.
+//
+// Redistribution and use in source and binary forms, with or without modification,
+// are permitted provided that the following conditions are met:
+//
+//   * Redistribution's of source code must retain the above copyright notice,
+//     this list of conditions and the following disclaimer.
+//
+//   * Redistribution's in binary form must reproduce the above copyright notice,
+//     this list of conditions and the following disclaimer in the documentation
+//     and/or other materials provided with the distribution.
+//
+//   * The name of Intel Corporation may not be used to endorse or promote products
+//     derived from this software without specific prior written permission.
+//
+// This software is provided by the copyright holders and contributors "as is" and
+// any express or implied warranties, including, but not limited to, the implied
+// warranties of merchantability and fitness for a particular purpose are disclaimed.
+// In no event shall the Intel Corporation or contributors be liable for any direct,
+// indirect, incidental, special, exemplary, or consequential damages
+// (including, but not limited to, procurement of substitute goods or services;
+// loss of use, data, or profits; or business interruption) however caused
+// and on any theory of liability, whether in contract, strict liability,
+// or tort (including negligence or otherwise) arising in any way out of
+// the use of this software, even if advised of the possibility of such damage.
+//
+//M*/
+
+#include "test_precomp.hpp"
+
+#if defined HAVE_CUDA
+  OutputLevel nvidiaTestOutputLevel = OutputLevelNone;
+#endif
+
+#if defined HAVE_CUDA && !defined(CUDA_DISABLER)
+
+using namespace cvtest;
+using namespace testing;
+
+struct NVidiaTest : TestWithParam<cv::gpu::DeviceInfo>
+{
+    cv::gpu::DeviceInfo devInfo;
+
+    std::string _path;
+
+    virtual void SetUp()
+    {
+        devInfo = GetParam();
+
+        cv::gpu::setDevice(devInfo.deviceID());
+        _path = TS::ptr()->get_data_path().c_str();
+        _path = _path + "haarcascade/";
+    }
+};
+
+struct NPPST : NVidiaTest {};
+struct NCV : NVidiaTest {};
+
+//TEST_P(NPPST, Integral)
+//{
+//    bool res = nvidia_NPPST_Integral_Image(path, nvidiaTestOutputLevel);
+
+//    ASSERT_TRUE(res);
+//}
+
+TEST_P(NPPST, SquaredIntegral)
+{
+    bool res = nvidia_NPPST_Squared_Integral_Image(_path, nvidiaTestOutputLevel);
+
+    ASSERT_TRUE(res);
+}
+
+TEST_P(NPPST, RectStdDev)
+{
+    bool res = nvidia_NPPST_RectStdDev(_path, nvidiaTestOutputLevel);
+
+    ASSERT_TRUE(res);
+}
+
+TEST_P(NPPST, Resize)
+{
+    bool res = nvidia_NPPST_Resize(_path, nvidiaTestOutputLevel);
+
+    ASSERT_TRUE(res);
+}
+
+TEST_P(NPPST, VectorOperations)
+{
+    bool res = nvidia_NPPST_Vector_Operations(_path, nvidiaTestOutputLevel);
+
+    ASSERT_TRUE(res);
+}
+
+TEST_P(NPPST, Transpose)
+{
+    bool res = nvidia_NPPST_Transpose(_path, nvidiaTestOutputLevel);
+
+    ASSERT_TRUE(res);
+}
+
+TEST_P(NCV, VectorOperations)
+{
+    bool res = nvidia_NCV_Vector_Operations(_path, nvidiaTestOutputLevel);
+
+    ASSERT_TRUE(res);
+}
+
+TEST_P(NCV, HaarCascadeLoader)
+{
+    bool res = nvidia_NCV_Haar_Cascade_Loader(_path, nvidiaTestOutputLevel);
+
+    ASSERT_TRUE(res);
+}
+
+TEST_P(NCV, HaarCascadeApplication)
+{
+    bool res = nvidia_NCV_Haar_Cascade_Application(_path, nvidiaTestOutputLevel);
+
+    ASSERT_TRUE(res);
+}
+
+TEST_P(NCV, HypothesesFiltration)
+{
+    bool res = nvidia_NCV_Hypotheses_Filtration(_path, nvidiaTestOutputLevel);
+
+    ASSERT_TRUE(res);
+}
+
+TEST_P(NCV, Visualization)
+{
+    // this functionality doesn't used in gpu module
+    bool res = nvidia_NCV_Visualization(_path, nvidiaTestOutputLevel);
+
+    ASSERT_TRUE(res);
+}
+
+INSTANTIATE_TEST_CASE_P(GPU_NVidia, NPPST, ALL_DEVICES);
+INSTANTIATE_TEST_CASE_P(GPU_NVidia, NCV, ALL_DEVICES);
+
+#endif // HAVE_CUDA