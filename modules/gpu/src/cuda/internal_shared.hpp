--- conflicted
+++ resolved
@@ -1,108 +1,100 @@
-/*M///////////////////////////////////////////////////////////////////////////////////////
-//
-//  IMPORTANT: READ BEFORE DOWNLOADING, COPYING, INSTALLING OR USING.
-//
-//  By downloading, copying, installing or using the software you agree to this license.
-//  If you do not agree to this license, do not download, install,
-//  copy or use the software.
-//
-//
-//                           License Agreement
-//                For Open Source Computer Vision Library
-//
-// Copyright (C) 2000-2008, Intel Corporation, all rights reserved.
-// Copyright (C) 2009, Willow Garage Inc., all rights reserved.
-// Third party copyrights are property of their respective owners.
-//
-// Redistribution and use in source and binary forms, with or without modification,
-// are permitted provided that the following conditions are met:
-//
-//   * Redistribution's of source code must retain the above copyright notice,
-//     this list of conditions and the following disclaimer.
-//
-//   * Redistribution's in binary form must reproduce the above copyright notice,
-//     this list of conditions and the following disclaimer in the documentation
-//     and/or other materials provided with the distribution.
-//
-//   * The name of the copyright holders may not be used to endorse or promote products
-//     derived from this software without specific prior written permission.
-//
-// This software is provided by the copyright holders and contributors "as is" and
-// any express or implied warranties, including, but not limited to, the implied
-// warranties of merchantability and fitness for a particular purpose are disclaimed.
-// In no event shall the Intel Corporation or contributors be liable for any direct,
-// indirect, incidental, special, exemplary, or consequential damages
-// (including, but not limited to, procurement of substitute goods or services;
-// loss of use, data, or profits; or business interruption) however caused
-// and on any theory of liability, whether in contract, strict liability,
-// or tort (including negligence or otherwise) arising in any way out of
-// the use of this software, even if advised of the possibility of such damage.
-//
-//M*/
-
-#ifndef __OPENCV_internal_shared_HPP__
-#define __OPENCV_internal_shared_HPP__
-
-#include <cuda_runtime.h>
-#include <npp.h>
-#include "NPP_staging.hpp"
-#include "opencv2/gpu/devmem2d.hpp"
-#include "safe_call.hpp"
-#include "opencv2/gpu/device/common.hpp"
-
-namespace cv { namespace gpu
-{
-    enum
-    {
-        BORDER_REFLECT101_GPU = 0,
-        BORDER_REPLICATE_GPU,
-        BORDER_CONSTANT_GPU,
-        BORDER_REFLECT_GPU,
-        BORDER_WRAP_GPU
-    };
-<<<<<<< HEAD
-
-    // Converts CPU border extrapolation mode into GPU internal analogue.
-    // Returns true if the GPU analogue exists, false otherwise.
-    bool tryConvertToGpuBorderType(int cpuBorderType, int& gpuBorderType);
-
-=======
-  
->>>>>>> f4e33ea0
-    class NppStreamHandler
-    {
-    public:
-        inline explicit NppStreamHandler(cudaStream_t newStream = 0)
-        {
-            oldStream = nppGetStream();
-            nppSetStream(newStream);
-        }
-
-        inline ~NppStreamHandler()
-        {
-            nppSetStream(oldStream);
-        }
-
-    private:
-        cudaStream_t oldStream;
-    };
-
-    class NppStStreamHandler
-    {
-    public:
-        inline explicit NppStStreamHandler(cudaStream_t newStream = 0)
-        {
-            oldStream = nppStSetActiveCUDAstream(newStream);
-        }
-
-        inline ~NppStStreamHandler()
-        {
-            nppStSetActiveCUDAstream(oldStream);
-        }
-
-    private:
-        cudaStream_t oldStream;
-    };
-}}
-
-#endif /* __OPENCV_internal_shared_HPP__ */
+/*M///////////////////////////////////////////////////////////////////////////////////////
+//
+//  IMPORTANT: READ BEFORE DOWNLOADING, COPYING, INSTALLING OR USING.
+//
+//  By downloading, copying, installing or using the software you agree to this license.
+//  If you do not agree to this license, do not download, install,
+//  copy or use the software.
+//
+//
+//                           License Agreement
+//                For Open Source Computer Vision Library
+//
+// Copyright (C) 2000-2008, Intel Corporation, all rights reserved.
+// Copyright (C) 2009, Willow Garage Inc., all rights reserved.
+// Third party copyrights are property of their respective owners.
+//
+// Redistribution and use in source and binary forms, with or without modification,
+// are permitted provided that the following conditions are met:
+//
+//   * Redistribution's of source code must retain the above copyright notice,
+//     this list of conditions and the following disclaimer.
+//
+//   * Redistribution's in binary form must reproduce the above copyright notice,
+//     this list of conditions and the following disclaimer in the documentation
+//     and/or other materials provided with the distribution.
+//
+//   * The name of the copyright holders may not be used to endorse or promote products
+//     derived from this software without specific prior written permission.
+//
+// This software is provided by the copyright holders and contributors "as is" and
+// any express or implied warranties, including, but not limited to, the implied
+// warranties of merchantability and fitness for a particular purpose are disclaimed.
+// In no event shall the Intel Corporation or contributors be liable for any direct,
+// indirect, incidental, special, exemplary, or consequential damages
+// (including, but not limited to, procurement of substitute goods or services;
+// loss of use, data, or profits; or business interruption) however caused
+// and on any theory of liability, whether in contract, strict liability,
+// or tort (including negligence or otherwise) arising in any way out of
+// the use of this software, even if advised of the possibility of such damage.
+//
+//M*/
+
+#ifndef __OPENCV_internal_shared_HPP__
+#define __OPENCV_internal_shared_HPP__
+
+#include <cuda_runtime.h>
+#include <npp.h>
+#include "NPP_staging.hpp"
+#include "opencv2/gpu/devmem2d.hpp"
+#include "safe_call.hpp"
+#include "opencv2/gpu/device/common.hpp"
+
+namespace cv { namespace gpu
+{
+    enum
+    {
+        BORDER_REFLECT101_GPU = 0,
+        BORDER_REPLICATE_GPU,
+        BORDER_CONSTANT_GPU,
+        BORDER_REFLECT_GPU,
+        BORDER_WRAP_GPU
+    };
+  
+    class NppStreamHandler
+    {
+    public:
+        inline explicit NppStreamHandler(cudaStream_t newStream = 0)
+        {
+            oldStream = nppGetStream();
+            nppSetStream(newStream);
+        }
+
+        inline ~NppStreamHandler()
+        {
+            nppSetStream(oldStream);
+        }
+
+    private:
+        cudaStream_t oldStream;
+    };
+
+    class NppStStreamHandler
+    {
+    public:
+        inline explicit NppStStreamHandler(cudaStream_t newStream = 0)
+        {
+            oldStream = nppStSetActiveCUDAstream(newStream);
+        }
+
+        inline ~NppStStreamHandler()
+        {
+            nppStSetActiveCUDAstream(oldStream);
+        }
+
+    private:
+        cudaStream_t oldStream;
+    };
+}}
+
+#endif /* __OPENCV_internal_shared_HPP__ */