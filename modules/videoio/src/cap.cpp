--- conflicted
+++ resolved
@@ -40,31 +40,6 @@
 //M*/
 
 #include "precomp.hpp"
-<<<<<<< HEAD
-#include <iostream>
-using namespace std;
-#include "cap_intelperc.hpp"
-#include "cap_librealsense.hpp"
-#include "cap_dshow.hpp"
-
-#ifdef HAVE_MFX
-#include "cap_mfx_reader.hpp"
-#include "cap_mfx_writer.hpp"
-#endif
-
-// All WinRT versions older than 8.0 should provide classes used for video support
-#if defined(WINRT) && !defined(WINRT_8_0) && defined(__cplusplus_winrt)
-#   include "cap_winrt_capture.hpp"
-#   include "cap_winrt_bridge.hpp"
-#   define WINRT_VIDEO
-#endif
-
-#if defined _M_X64 && defined _MSC_VER && !defined CV_ICC
-#pragma optimize("",off)
-#pragma warning(disable: 4748)
-#endif
-=======
->>>>>>> b2cff440
 
 #include "videoio_registry.hpp"
 
@@ -76,536 +51,6 @@
 template<> void DefaultDeleter<CvVideoWriter>::operator ()(CvVideoWriter* obj) const
 { cvReleaseVideoWriter(&obj); }
 
-<<<<<<< HEAD
-}
-
-/************************* Reading AVIs & Camera data **************************/
-
-static inline double icvGetCaptureProperty( const CvCapture* capture, int id )
-{
-    return capture ? capture->getProperty(id) : 0;
-}
-
-CV_IMPL void cvReleaseCapture( CvCapture** pcapture )
-{
-    if( pcapture && *pcapture )
-    {
-        delete *pcapture;
-        *pcapture = 0;
-    }
-}
-
-CV_IMPL IplImage* cvQueryFrame( CvCapture* capture )
-{
-    if(!capture)
-        return 0;
-    if(!capture->grabFrame())
-        return 0;
-    return capture->retrieveFrame(0);
-}
-
-
-CV_IMPL int cvGrabFrame( CvCapture* capture )
-{
-    return capture ? capture->grabFrame() : 0;
-}
-
-CV_IMPL IplImage* cvRetrieveFrame( CvCapture* capture, int idx )
-{
-    return capture ? capture->retrieveFrame(idx) : 0;
-}
-
-CV_IMPL double cvGetCaptureProperty( CvCapture* capture, int id )
-{
-    return icvGetCaptureProperty(capture, id);
-}
-
-CV_IMPL int cvSetCaptureProperty( CvCapture* capture, int id, double value )
-{
-    return capture ? capture->setProperty(id, value) : 0;
-}
-
-CV_IMPL int cvGetCaptureDomain( CvCapture* capture)
-{
-    return capture ? capture->getCaptureDomain() : 0;
-}
-
-static bool get_capture_debug_flag()
-{
-    static bool initialized = false;
-    static bool flag = false;
-    if (!initialized)
-    {
-#ifndef NO_GETENV
-        flag = getenv("OPENCV_VIDEOCAPTURE_DEBUG") ? true : false; // TODO Use getBoolParameter
-#endif
-        initialized = true;
-    }
-    return flag;
-}
-
-#define TRY_OPEN(capture, backend_func) \
-{ \
-    if (!capture) \
-        CV_TRY { \
-            if (get_capture_debug_flag()) fprintf(stderr, "VIDEOIO(%s): trying ...\n", #backend_func); \
-            capture = backend_func; \
-            if (get_capture_debug_flag()) fprintf(stderr, "VIDEOIO(%s): result=%p ...\n", #backend_func, capture); \
-        } CV_CATCH (cv::Exception, e) { \
-            fprintf(stderr, "VIDEOIO(%s): raised OpenCV exception:\n\n%s\n", #backend_func, e.what()); \
-        } CV_CATCH (std::exception, e) { \
-            fprintf(stderr, "VIDEOIO(%s): raised C++ exception:\n\n%s\n", #backend_func, e.what()); \
-        } CV_CATCH_ALL { \
-            fprintf(stderr, "VIDEOIO(%s): raised unknown C++ exception!\n\n", #backend_func); \
-        } \
-}
-
-
-/**
- * Camera dispatching method: index is the camera number.
- * If given an index from 0 to 99, it tries to find the first
- * API that can access a given camera index.
- * Add multiples of 100 to select an API.
- */
-CV_IMPL CvCapture * cvCreateCameraCapture (int index)
-{
-    // interpret preferred interface (0 = autodetect)
-    int pref = (index / 100) * 100;
-
-    // remove pref from index
-    index -= pref;
-
-    // local variable to memorize the captured device
-    CvCapture *capture = 0;
-
-    switch (pref)
-    {
-    default:
-        // user specified an API we do not know
-        // bail out to let the user know that it is not available
-        if (pref) break;
-
-    case CAP_VFW: // or CAP_V4L or CAP_V4L2
-#ifdef HAVE_VFW
-        TRY_OPEN(capture, cvCreateCameraCapture_VFW(index))
-#endif
-
-#if defined HAVE_LIBV4L || defined HAVE_CAMV4L || defined HAVE_CAMV4L2 || defined HAVE_VIDEOIO
-        TRY_OPEN(capture, cvCreateCameraCapture_V4L(index))
-#endif
-
-        if (pref) break; // CAP_VFW or CAP_V4L or CAP_V4L2
-
-    case CAP_FIREWIRE:
-#ifdef HAVE_DC1394_2
-        TRY_OPEN(capture, cvCreateCameraCapture_DC1394_2(index))
-#endif
-
-#ifdef HAVE_DC1394
-        TRY_OPEN(capture, cvCreateCameraCapture_DC1394(index))
-#endif
-
-#ifdef HAVE_CMU1394
-        TRY_OPEN(capture, cvCreateCameraCapture_CMU(index))
-#endif
-
-        if (pref) break; // CAP_FIREWIRE
-
-#ifdef HAVE_MIL
-    case CAP_MIL:
-        TRY_OPEN(capture, cvCreateCameraCapture_MIL(index))
-        if (pref) break;
-#endif
-
-#if defined(HAVE_QUICKTIME) || defined(HAVE_QTKIT)
-    case CAP_QT:
-        TRY_OPEN(capture, cvCreateCameraCapture_QT(index))
-        if (pref) break;
-#endif
-
-#ifdef HAVE_UNICAP
-    case CAP_UNICAP:
-        TRY_OPEN(capture, cvCreateCameraCapture_Unicap(index))
-        if (pref) break;
-#endif
-
-#ifdef HAVE_PVAPI
-    case CAP_PVAPI:
-        TRY_OPEN(capture, cvCreateCameraCapture_PvAPI(index))
-        if (pref) break;
-#endif
-
-#ifdef HAVE_OPENNI
-    case CAP_OPENNI:
-        TRY_OPEN(capture, cvCreateCameraCapture_OpenNI(index))
-        if (pref) break;
-#endif
-
-#ifdef HAVE_OPENNI2
-    case CAP_OPENNI2:
-        TRY_OPEN(capture, cvCreateCameraCapture_OpenNI2(index))
-        if (pref) break;
-#endif
-
-#ifdef HAVE_XIMEA
-    case CAP_XIAPI:
-        TRY_OPEN(capture, cvCreateCameraCapture_XIMEA(index))
-        if (pref) break;
-#endif
-
-#ifdef HAVE_AVFOUNDATION
-    case CAP_AVFOUNDATION:
-        TRY_OPEN(capture, cvCreateCameraCapture_AVFoundation(index))
-        if (pref) break;
-#endif
-
-#ifdef HAVE_GIGE_API
-    case CAP_GIGANETIX:
-        TRY_OPEN(capture, cvCreateCameraCapture_Giganetix(index))
-        if (pref) break; // CAP_GIGANETIX
-#endif
-
-#ifdef HAVE_ARAVIS_API
-    case CAP_ARAVIS:
-        TRY_OPEN(capture, cvCreateCameraCapture_Aravis(index))
-        if (pref) break;
-#endif
-    }
-
-    return capture;
-}
-
-/**
- * Videoreader dispatching method: it tries to find the first
- * API that can access a given filename.
- */
-CV_IMPL CvCapture * cvCreateFileCaptureWithPreference (const char * filename, int apiPreference)
-{
-    CvCapture * result = 0;
-
-    switch(apiPreference) {
-    default:
-        // user specified an API we do not know
-        // bail out to let the user know that it is not available
-        if (apiPreference) break;
-
-#if defined HAVE_LIBV4L || defined HAVE_CAMV4L || defined HAVE_CAMV4L2 || defined HAVE_VIDEOIO
-    case CAP_V4L:
-        TRY_OPEN(result, cvCreateCameraCapture_V4L(filename))
-        if (apiPreference) break;
-#endif
-
-#ifdef HAVE_VFW
-    case CAP_VFW:
-        TRY_OPEN(result, cvCreateFileCapture_VFW (filename))
-        if (apiPreference) break;
-#endif
-
-#if defined(HAVE_QUICKTIME) || defined(HAVE_QTKIT)
-    case CAP_QT:
-        TRY_OPEN(result, cvCreateFileCapture_QT (filename))
-        if (apiPreference) break;
-#endif
-
-#ifdef HAVE_AVFOUNDATION
-    case CAP_AVFOUNDATION:
-        TRY_OPEN(result, cvCreateFileCapture_AVFoundation (filename))
-        if (apiPreference) break;
-#endif
-
-#ifdef HAVE_OPENNI
-    case CAP_OPENNI:
-        TRY_OPEN(result, cvCreateFileCapture_OpenNI (filename))
-        if (apiPreference) break;
-#endif
-
-#ifdef HAVE_OPENNI2
-    case CAP_OPENNI2:
-        TRY_OPEN(result, cvCreateFileCapture_OpenNI2 (filename))
-        if (apiPreference) break;
-#endif
-#ifdef HAVE_XIMEA
-    case CAP_XIAPI:
-        TRY_OPEN(result, cvCreateCameraCapture_XIMEA(filename))
-        if (apiPreference) break;
-#endif
-    case CAP_IMAGES:
-        TRY_OPEN(result, cvCreateFileCapture_Images (filename))
-    }
-
-    return result;
-}
-
-CV_IMPL CvCapture * cvCreateFileCapture (const char * filename)
-{
-    return cvCreateFileCaptureWithPreference(filename, CAP_ANY);
-}
-
-/**
- * Videowriter dispatching method: it tries to find the first
- * API that can write a given stream.
- */
-static CvVideoWriter* cvCreateVideoWriterWithPreference(const char* filename, int apiPreference, int fourcc,
-                                            double fps, CvSize frameSize, int is_color )
-{
-    CV_UNUSED(frameSize);
-    CV_UNUSED(is_color);
-
-    CvVideoWriter *result = 0;
-
-    if(!fourcc || !fps)
-        TRY_OPEN(result, cvCreateVideoWriter_Images(filename))
-
-    CV_Assert(result || fps != 0);
-
-    switch(apiPreference)
-    {
-        default:
-            //exit if the specified API is unavaliable
-            if (apiPreference != CAP_ANY) break;
-        #ifdef HAVE_VFW
-        case CAP_VFW:
-            TRY_OPEN(result, cvCreateVideoWriter_VFW(filename, fourcc, fps, frameSize, is_color))
-            if (apiPreference != CAP_ANY) break;
-        #endif
-        #ifdef HAVE_AVFOUNDATION
-        case CAP_AVFOUNDATION:
-            TRY_OPEN(result, cvCreateVideoWriter_AVFoundation(filename, fourcc, fps, frameSize, is_color))
-            if (apiPreference != CAP_ANY) break;
-        #endif
-        #if defined(HAVE_QUICKTIME) || defined(HAVE_QTKIT)
-        case(CAP_QT):
-            TRY_OPEN(result, cvCreateVideoWriter_QT(filename, fourcc, fps, frameSize, is_color))
-            if (apiPreference != CAP_ANY) break;
-        #endif
-        #ifdef HAVE_GSTREAMER
-        case CAP_GSTREAMER:
-            TRY_OPEN(result, cvCreateVideoWriter_GStreamer (filename, fourcc, fps, frameSize, is_color))
-            if (apiPreference != CAP_ANY) break;
-        #endif
-        case CAP_IMAGES:
-            TRY_OPEN(result, cvCreateVideoWriter_Images(filename))
-            if (apiPreference != CAP_ANY) break;
-    }
-
-    return result;
-}
-
-CV_IMPL CvVideoWriter* cvCreateVideoWriter( const char* filename, int fourcc,
-                                            double fps, CvSize frameSize, int is_color )
-{
-    return cvCreateVideoWriterWithPreference(filename, CAP_ANY, fourcc, fps, frameSize, is_color);
-}
-
-CV_IMPL int cvWriteFrame( CvVideoWriter* writer, const IplImage* image )
-{
-    return writer ? writer->writeFrame(image) : 0;
-}
-
-CV_IMPL void cvReleaseVideoWriter( CvVideoWriter** pwriter )
-{
-    if( pwriter && *pwriter )
-    {
-        delete *pwriter;
-        *pwriter = 0;
-    }
-}
-
-namespace cv
-{
-
-static Ptr<IVideoCapture> IVideoCapture_create(int index)
-{
-    int  domains[] =
-    {
-#ifdef HAVE_GSTREAMER
-        CAP_GSTREAMER,
-#endif
-#ifdef HAVE_MSMF
-        CAP_MSMF,
-#endif
-#ifdef HAVE_DSHOW
-        CAP_DSHOW,
-#endif
-#ifdef HAVE_INTELPERC
-        CAP_INTELPERC,
-#endif
-#ifdef WINRT_VIDEO
-        CAP_WINRT,
-#endif
-#ifdef HAVE_GPHOTO2
-        CAP_GPHOTO2,
-#endif
-        -1, -1
-    };
-
-    // interpret preferred interface (0 = autodetect)
-    int pref = (index / 100) * 100;
-    if (pref)
-    {
-        domains[0]=pref;
-        index %= 100;
-        domains[1]=-1;
-    }
-
-    // try every possibly installed camera API
-    for (int i = 0; domains[i] >= 0; i++)
-    {
-#if defined(HAVE_GSTREAMER)    || \
-    defined(HAVE_MSMF)         || \
-    defined(HAVE_DSHOW)        || \
-    defined(HAVE_INTELPERC)    || \
-    defined(HAVE_LIBREALSENSE) || \
-    defined(WINRT_VIDEO)       || \
-    defined(HAVE_GPHOTO2)      || \
-    (0)
-        Ptr<IVideoCapture> capture;
-
-        switch (domains[i])
-        {
-#ifdef HAVE_GSTREAMER
-            case CAP_GSTREAMER:
-                capture = createGStreamerCapture(index);
-                break;
-#endif
-#ifdef HAVE_MSMF
-        case CAP_MSMF:
-            capture = cvCreateCapture_MSMF(index);
-            break; // CAP_MSMF
-#endif
-#ifdef HAVE_DSHOW
-            case CAP_DSHOW:
-                capture = makePtr<VideoCapture_DShow>(index);
-                break; // CAP_DSHOW
-#endif
-#ifdef HAVE_INTELPERC
-            case CAP_INTELPERC:
-                capture = makePtr<VideoCapture_IntelPerC>();
-                break; // CAP_INTEL_PERC
-#elif defined(HAVE_LIBREALSENSE)
-            case CAP_INTELPERC:
-                capture = makePtr<VideoCapture_LibRealsense>(index);
-                break;
-#endif
-#ifdef WINRT_VIDEO
-        case CAP_WINRT:
-            capture = Ptr<IVideoCapture>(new cv::VideoCapture_WinRT(index));
-            if (capture)
-                return capture;
-            break; // CAP_WINRT
-#endif
-#ifdef HAVE_GPHOTO2
-            case CAP_GPHOTO2:
-                capture = createGPhoto2Capture(index);
-                break;
-#endif
-        }
-        if (capture && capture->isOpened())
-            return capture;
-#endif
-    }
-
-    // failed open a camera
-    return Ptr<IVideoCapture>();
-}
-
-
-static Ptr<IVideoCapture> IVideoCapture_create(const String& filename, int apiPreference)
-{
-    bool useAny = (apiPreference == CAP_ANY);
-    Ptr<IVideoCapture> capture;
-#ifdef HAVE_FFMPEG
-    if (useAny || apiPreference == CAP_FFMPEG)
-    {
-        capture = cvCreateFileCapture_FFMPEG_proxy(filename);
-        if (capture && capture->isOpened())
-            return capture;
-    }
-#endif
-#ifdef HAVE_GSTREAMER
-    if (useAny || apiPreference == CAP_GSTREAMER)
-    {
-        capture = createGStreamerCapture(filename);
-        if (capture && capture->isOpened())
-            return capture;
-    }
-#endif
-#ifdef HAVE_XINE
-    if (useAny || apiPreference == CAP_XINE)
-    {
-        capture = createXINECapture(filename.c_str());
-        if (capture && capture->isOpened())
-            return capture;
-    }
-#endif
-#ifdef HAVE_MSMF
-    if (useAny || apiPreference == CAP_MSMF)
-    {
-        capture = cvCreateCapture_MSMF(filename);
-        if (capture && capture->isOpened())
-            return capture;
-    }
-#endif
-#ifdef HAVE_GPHOTO2
-    if (useAny || apiPreference == CAP_GPHOTO2)
-    {
-        capture = createGPhoto2Capture(filename);
-        if (capture && capture->isOpened())
-            return capture;
-    }
-#endif
-#ifdef HAVE_MFX
-    if (useAny || apiPreference == CAP_INTEL_MFX)
-    {
-        capture = makePtr<VideoCapture_IntelMFX>(filename);
-        if (capture && capture->isOpened())
-            return capture;
-    }
-#endif
-    if (useAny || apiPreference == CAP_OPENCV_MJPEG)
-    {
-        capture = createMotionJpegCapture(filename);
-        if (capture && capture->isOpened())
-            return capture;
-    }
-    if (capture && !capture->isOpened())
-        capture.release();
-    return capture;
-}
-
-static Ptr<IVideoWriter> IVideoWriter_create(const String& filename, int apiPreference, int _fourcc, double fps, Size frameSize, bool isColor)
-{
-    Ptr<IVideoWriter> iwriter;
-#ifdef HAVE_FFMPEG
-    if (apiPreference == CAP_FFMPEG || apiPreference == CAP_ANY)
-    {
-        iwriter = cvCreateVideoWriter_FFMPEG_proxy(filename, _fourcc, fps, frameSize, isColor);
-        if (!iwriter.empty())
-            return iwriter;
-    }
-#endif
-#ifdef HAVE_MSMF
-    if (apiPreference == CAP_MSMF || apiPreference == CAP_ANY)
-    {
-        iwriter = cvCreateVideoWriter_MSMF(filename, _fourcc, fps, frameSize, isColor);
-        if (!iwriter.empty())
-            return iwriter;
-    }
-#endif
-#ifdef HAVE_MFX
-    if (apiPreference == CAP_INTEL_MFX || apiPreference == CAP_ANY)
-    {
-        iwriter = VideoWriter_IntelMFX::create(filename, _fourcc, fps, frameSize, isColor);
-        if (!iwriter.empty())
-            return iwriter;
-    }
-#endif
-
-    if( (apiPreference == CAP_OPENCV_MJPEG || apiPreference == CAP_ANY)
-            && _fourcc == CV_FOURCC('M', 'J', 'P', 'G') )
-        iwriter = createMotionJpegWriter(filename, fps, frameSize, isColor);
-=======
->>>>>>> b2cff440
 
 
 VideoCapture::VideoCapture()
