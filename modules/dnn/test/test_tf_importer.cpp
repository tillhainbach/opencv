--- conflicted
+++ resolved
@@ -169,20 +169,10 @@
 #if defined(INF_ENGINE_RELEASE) && INF_ENGINE_VER_MAJOR_LT(2019010000)
     applyTestTag(CV_TEST_TAG_DNN_SKIP_IE_VERSION);
 #endif
-    if (backend == DNN_BACKEND_CUDA)
-    {
-        // ok
-    }
-    else if (backend == DNN_BACKEND_INFERENCE_ENGINE_NN_BUILDER_2019 && target != DNN_TARGET_CPU)
+    if (backend == DNN_BACKEND_INFERENCE_ENGINE_NN_BUILDER_2019 && target != DNN_TARGET_CPU)
         applyTestTag(CV_TEST_TAG_DNN_SKIP_IE_NN_BUILDER);  // Only CPU on DLIE backend is supported
-    else if (backend == DNN_BACKEND_INFERENCE_ENGINE_NGRAPH && target != DNN_TARGET_CPU)
+    if (backend == DNN_BACKEND_INFERENCE_ENGINE_NGRAPH && target != DNN_TARGET_CPU)
         applyTestTag(CV_TEST_TAG_DNN_SKIP_IE_NGRAPH);  // Only CPU on DLIE backend is supported
-<<<<<<< HEAD
-    else if (target != DNN_TARGET_CPU)
-        throw SkipTestException("Only CPU is supported");
-
-=======
->>>>>>> 61144f93
     runTensorFlowNet("conv3d");
 }
 
