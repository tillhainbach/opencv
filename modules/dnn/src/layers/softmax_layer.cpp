/*M///////////////////////////////////////////////////////////////////////////////////////
//
//  IMPORTANT: READ BEFORE DOWNLOADING, COPYING, INSTALLING OR USING.
//
//  By downloading, copying, installing or using the software you agree to this license.
//  If you do not agree to this license, do not download, install,
//  copy or use the software.
//
//
//                           License Agreement
//                For Open Source Computer Vision Library
//
// Copyright (C) 2013, OpenCV Foundation, all rights reserved.
// Copyright (C) 2017, Intel Corporation, all rights reserved.
// Third party copyrights are property of their respective owners.
//
// Redistribution and use in source and binary forms, with or without modification,
// are permitted provided that the following conditions are met:
//
//   * Redistribution's of source code must retain the above copyright notice,
//     this list of conditions and the following disclaimer.
//
//   * Redistribution's in binary form must reproduce the above copyright notice,
//     this list of conditions and the following disclaimer in the documentation
//     and/or other materials provided with the distribution.
//
//   * The name of the copyright holders may not be used to endorse or promote products
//     derived from this software without specific prior written permission.
//
// This software is provided by the copyright holders and contributors "as is" and
// any express or implied warranties, including, but not limited to, the implied
// warranties of merchantability and fitness for a particular purpose are disclaimed.
// In no event shall the Intel Corporation or contributors be liable for any direct,
// indirect, incidental, special, exemplary, or consequential damages
// (including, but not limited to, procurement of substitute goods or services;
// loss of use, data, or profits; or business interruption) however caused
// and on any theory of liability, whether in contract, strict liability,
// or tort (including negligence or otherwise) arising in any way out of
// the use of this software, even if advised of the possibility of such damage.
//
//M*/

#include "../precomp.hpp"
#include "layers_common.hpp"
#include "../op_cuda.hpp"
#include "../op_halide.hpp"
#include "../op_inf_engine.hpp"
<<<<<<< HEAD
#include "../op_vkcom.hpp"
=======
#include "../ie_ngraph.hpp"

>>>>>>> 7523c777
#include <algorithm>
#include <stdlib.h>
using std::max;

#ifdef HAVE_OPENCL
#include "opencl_kernels_dnn.hpp"
using namespace cv::dnn::ocl4dnn;
#endif

#ifdef HAVE_CUDA
#include "../cuda4dnn/primitives/softmax.hpp"
using namespace cv::dnn::cuda4dnn;
#endif

namespace cv
{
namespace dnn
{

class SoftMaxLayerImpl CV_FINAL : public SoftmaxLayer
{
public:

    SoftMaxLayerImpl(const LayerParams& params)
    {
        axisRaw = params.get<int>("axis", 1);
        logSoftMax = params.get<bool>("log_softmax", false);
        setParamsFrom(params);
    }

#ifdef HAVE_OPENCL
    Ptr<OCL4DNNSoftmax<float> > softmaxOp;
#endif

    bool getMemoryShapes(const std::vector<MatShape> &inputs,
                         const int requiredOutputs,
                         std::vector<MatShape> &outputs,
                         std::vector<MatShape> &internals) const CV_OVERRIDE
    {
        bool inplace = Layer::getMemoryShapes(inputs, requiredOutputs, outputs, internals);
        MatShape shape = inputs[0];
        int cAxis = clamp(axisRaw, shape.size());
        shape[cAxis] = 1;
        internals.assign(1, shape);
        return inplace;
    }

    virtual bool supportBackend(int backendId) CV_OVERRIDE
    {
        return backendId == DNN_BACKEND_OPENCV ||
               backendId == DNN_BACKEND_CUDA ||
               (backendId == DNN_BACKEND_HALIDE && haveHalide() && axisRaw == 1) ||
<<<<<<< HEAD
               (backendId == DNN_BACKEND_INFERENCE_ENGINE && haveInfEngine() && !logSoftMax) ||
               (backendId == DNN_BACKEND_VKCOM && haveVulkan());
=======
               ((backendId == DNN_BACKEND_INFERENCE_ENGINE_NN_BUILDER_2019 || backendId == DNN_BACKEND_INFERENCE_ENGINE_NGRAPH) && haveInfEngine() && !logSoftMax);
>>>>>>> 7523c777
    }

#ifdef HAVE_OPENCL
    virtual void finalize(const std::vector<Mat*> &inputs, std::vector<Mat> &outputs) CV_OVERRIDE
    {
        softmaxOp.release();
    }

    bool forward_ocl(InputArrayOfArrays inputs_, OutputArrayOfArrays outputs_, OutputArrayOfArrays internals_)
    {
        std::vector<UMat> inputs;
        std::vector<UMat> outputs;
        std::vector<UMat> internals;

        bool use_half = (inputs_.depth() == CV_16S);
        inputs_.getUMatVector(inputs);
        outputs_.getUMatVector(outputs);
        internals_.getUMatVector(internals);

        UMat& src = inputs[0];
        UMat& dstMat = outputs[0];
        int axis = clamp(axisRaw, src.dims);

        if (softmaxOp.empty())
        {
            OCL4DNNSoftmaxConfig config;
            config.in_shape = shape(inputs[0]);
            config.axis = axis;
            config.channels = inputs[0].size[axis];
            config.logsoftmax = logSoftMax;
            config.use_half = use_half;

            softmaxOp = Ptr<OCL4DNNSoftmax<float> >(new OCL4DNNSoftmax<float>(config));
        }

        if (softmaxOp->Forward(src, dstMat))
            return true;

        UMat& bufMat = internals[0];
        MatShape s = shape(src);
        size_t outerSize = total(s, 0, axis);
        size_t channels = src.size[axis];
        size_t innerSize = total(s, axis + 1);

        String buildOpts = format("-DT=%s", use_half ? "half" : "float");
        ocl::Kernel kmax, ksub, ksum, kdiv;

        if (!kmax.create("kernel_channel_max", ocl::dnn::softmax_oclsrc, buildOpts))
            return false;

        if (!ksub.create("kernel_channel_subtract", ocl::dnn::softmax_oclsrc, buildOpts))
            return false;

        if (!ksum.create("kernel_channel_sum", ocl::dnn::softmax_oclsrc, buildOpts))
            return false;

        if (logSoftMax) buildOpts += " -DLOG_SOFTMAX ";
        if (!kdiv.create("kernel_channel_div", ocl::dnn::softmax_oclsrc, buildOpts))
            return false;

        size_t bufSize = internals[0].total();
        size_t totalSize = src.total();

        size_t internal_globalSize[1] = { bufSize };
        size_t total_globalSize[1] = { totalSize };

        kmax.args((int)outerSize, (int)channels, (int)innerSize,
                  ocl::KernelArg::PtrReadOnly(src), ocl::KernelArg::PtrReadWrite(bufMat));
        if (!kmax.run(1, internal_globalSize, NULL, false))
            return false;

        ksub.args((int)totalSize, (int)outerSize, (int)channels, (int)innerSize,
                  ocl::KernelArg::PtrReadOnly(bufMat),
                  ocl::KernelArg::PtrReadOnly(src), ocl::KernelArg::PtrWriteOnly(dstMat));
        if (!ksub.run(1, total_globalSize, NULL, false))
            return false;

        ksum.args((int)outerSize, (int)channels, (int)innerSize,
                  ocl::KernelArg::PtrReadOnly(dstMat), ocl::KernelArg::PtrReadWrite(bufMat));
        if (!ksum.run(1, internal_globalSize, NULL, false))
            return false;

        kdiv.args((int)totalSize, (int)outerSize, (int)channels, (int)innerSize,
                  ocl::KernelArg::PtrReadOnly(bufMat), ocl::KernelArg::PtrReadWrite(dstMat));
        if (!kdiv.run(1, total_globalSize, NULL, false))
            return false;

        return true;
    }
#endif

    void forward(InputArrayOfArrays inputs_arr, OutputArrayOfArrays outputs_arr, OutputArrayOfArrays internals_arr) CV_OVERRIDE
    {
        CV_TRACE_FUNCTION();
        CV_TRACE_ARG_VALUE(name, "name", name.c_str());

        CV_OCL_RUN(IS_DNN_OPENCL_TARGET(preferableTarget),
                   forward_ocl(inputs_arr, outputs_arr, internals_arr))

        if (inputs_arr.depth() == CV_16S)
        {
            forward_fallback(inputs_arr, outputs_arr, internals_arr);
            return;
        }

        std::vector<Mat> inputs, outputs, internals;
        inputs_arr.getMatVector(inputs);
        outputs_arr.getMatVector(outputs);
        internals_arr.getMatVector(internals);

        const Mat &src = inputs[0];
        Mat &dst = outputs[0];

        int axis = clamp(axisRaw, src.dims);
        size_t outerSize = src.total(0, axis), channels = src.size[axis],
                innerSize = src.total(axis + 1);

        CV_Assert(src.type() == CV_32F);
        CV_Assert(src.isContinuous() && dst.isContinuous());

        const float *srcPtr = src.ptr<float>();
        float *dstPtr = dst.ptr<float>();
        float *bufPtr = internals[0].ptr<float>();

        size_t outerStep = src.total(axis);
        size_t cnStep = src.total(axis + 1);

        //compute max along axis
        for (size_t outerDim = 0; outerDim < outerSize; outerDim++)
        {
            size_t srcOffset = outerDim * outerStep;
            size_t bufOffset = outerDim * cnStep;

            memcpy(bufPtr + bufOffset, srcPtr + srcOffset, innerSize * sizeof(float));

            for (size_t cnDim = 1; cnDim < channels; cnDim++)
            {
                for (size_t i = 0; i < innerSize; i++)
                    bufPtr[bufOffset + i] = std::max(bufPtr[bufOffset + i], srcPtr[srcOffset + cnDim * cnStep + i]);
            }
        }

        //subtract max
        for (size_t outerDim = 0; outerDim < outerSize; outerDim++)
        {
            size_t srcOffset = outerDim * outerStep;
            size_t bufOffset = outerDim * cnStep;

            for (size_t cnDim = 0; cnDim < channels; cnDim++)
            {
                const int offset = srcOffset + cnDim * cnStep;
                for (size_t i = 0; i < innerSize; i++)
                    dstPtr[offset + i] = srcPtr[offset + i] - bufPtr[bufOffset + i];
            }
        }

        cv::exp(dst, dst);

        for (size_t outerDim = 0; outerDim < outerSize; outerDim++)
        {
            size_t srcOffset = outerDim * outerStep;
            size_t bufOffset = outerDim * cnStep;

            //sum exp along axis
            for (size_t i = 0; i < innerSize; i++)
                bufPtr[bufOffset + i] = 0.f;

            for (size_t cnDim = 0; cnDim < channels; cnDim++)
            {
                const int offset = srcOffset + cnDim * cnStep;
                for (size_t i = 0; i < innerSize; i++)
                    bufPtr[bufOffset + i] += dstPtr[offset + i];
            }

            //divide by computed sum
            for (size_t cnDim = 0; cnDim < channels; cnDim++)
            {
                const int offset = srcOffset + cnDim * cnStep;
                for (size_t i = 0; i < innerSize; i++)
                    dstPtr[offset + i] /= bufPtr[bufOffset + i];
            }
            if (logSoftMax)
            {
                for (size_t cnDim = 0; cnDim < channels; cnDim++)
                {
                    const int offset = srcOffset + cnDim * cnStep;
                    for (size_t i = 0; i < innerSize; i++)
                        dstPtr[offset + i] = log(dstPtr[offset + i]);
                }
            }
        }
    }

#ifdef HAVE_CUDA
    Ptr<BackendNode> initCUDA(
        void *context_,
        const std::vector<Ptr<BackendWrapper>>& inputs,
        const std::vector<Ptr<BackendWrapper>>& outputs
    ) override
    {
        auto context = reinterpret_cast<csl::CSLContext*>(context_);

        auto input_wrapper = inputs[0].dynamicCast<CUDABackendWrapper>();
        auto channel_axis = clamp(axisRaw, input_wrapper->getRank());
        return make_cuda_node<cuda4dnn::SoftmaxOp>(preferableTarget, std::move(context->cudnn_handle), channel_axis, logSoftMax);
    }
#endif

    virtual Ptr<BackendNode> initVkCom(const std::vector<Ptr<BackendWrapper> > &inputs) CV_OVERRIDE
    {
#ifdef HAVE_VULKAN
        vkcom::Tensor in = VkComTensor(inputs[0]);
        int cAxis = clamp(axisRaw, in.dimNum());
        std::shared_ptr<vkcom::OpBase> op(new vkcom::OpSoftmax(cAxis, logSoftMax));
        return Ptr<BackendNode>(new VkComBackendNode(inputs, op));
#endif  // HAVE_VULKAN
        return Ptr<BackendNode>();
    }


    virtual Ptr<BackendNode> initHalide(const std::vector<Ptr<BackendWrapper> > &inputs) CV_OVERRIDE
    {
#ifdef HAVE_HALIDE
        Halide::Buffer<float> inputBuffer = halideBuffer(inputs[0]);
        int inW, inH, inC, inN;
        getCanonicalSize(inputBuffer, &inW, &inH, &inC, &inN);

        if (inW != 1 || inH != 1)
            CV_Error(cv::Error::StsNotImplemented,
                     "Halide backend for SoftMax with spatial size "
                     "more than 1x1 is not implemented");

        Halide::Var x("x"), y("y"), c("c"), n("n");
        Halide::Func top = (name.empty() ? Halide::Func() : Halide::Func(name));

        Halide::Func expInput("expInput");
        Halide::RDom r(0, inW, 0, inH, 0, inC);
        expInput(x, y, c, n) = exp(inputBuffer(x, y, c, n));
        Halide::Expr globalSum = sum(expInput(r.x, r.y, r.z, n));
        top(x, y, c, n) = expInput(x, y, c, n) / globalSum;
        return Ptr<BackendNode>(new HalideBackendNode(top));
#endif  // HAVE_HALIDE
        return Ptr<BackendNode>();
    }

#ifdef HAVE_INF_ENGINE
    virtual Ptr<BackendNode> initInfEngine(const std::vector<Ptr<BackendWrapper> >& inputs) CV_OVERRIDE
    {
        InferenceEngine::DataPtr input = infEngineDataNode(inputs[0]);

        InferenceEngine::Builder::SoftMaxLayer ieLayer(name);
        ieLayer.setAxis(clamp(axisRaw, input->getDims().size()));

        return Ptr<BackendNode>(new InfEngineBackendNode(ieLayer));
    }
#endif  // HAVE_INF_ENGINE

#ifdef HAVE_DNN_NGRAPH
    virtual Ptr<BackendNode> initNgraph(const std::vector<Ptr<BackendWrapper> >& inputs,
                                        const std::vector<Ptr<BackendNode> >& nodes) CV_OVERRIDE
    {
        auto& ieInpNode = nodes[0].dynamicCast<InfEngineNgraphNode>()->node;
        int axis = clamp(axisRaw, ieInpNode->get_shape().size());
        auto softmax = std::make_shared<ngraph::op::v1::Softmax>(ieInpNode, axis);
        return Ptr<BackendNode>(new InfEngineNgraphNode(softmax));
    }
#endif  // HAVE_DNN_NGRAPH

    int64 getFLOPS(const std::vector<MatShape> &inputs,
                  const std::vector<MatShape> &outputs) const CV_OVERRIDE
    {
        CV_UNUSED(outputs); // suppress unused variable warning
        int64 flops = 0;

        for (int i = 0; i < inputs.size(); i++)
        {
            flops += 4*total(inputs[i]);
        }

        return flops;
    }

    int axisRaw;
};

Ptr<SoftmaxLayer> SoftmaxLayer::create(const LayerParams& params)
{
    return Ptr<SoftmaxLayer>(new SoftMaxLayerImpl(params));
}

}
}<|MERGE_RESOLUTION|>--- conflicted
+++ resolved
@@ -45,12 +45,9 @@
 #include "../op_cuda.hpp"
 #include "../op_halide.hpp"
 #include "../op_inf_engine.hpp"
-<<<<<<< HEAD
+#include "../ie_ngraph.hpp"
 #include "../op_vkcom.hpp"
-=======
-#include "../ie_ngraph.hpp"
-
->>>>>>> 7523c777
+
 #include <algorithm>
 #include <stdlib.h>
 using std::max;
@@ -103,12 +100,8 @@
         return backendId == DNN_BACKEND_OPENCV ||
                backendId == DNN_BACKEND_CUDA ||
                (backendId == DNN_BACKEND_HALIDE && haveHalide() && axisRaw == 1) ||
-<<<<<<< HEAD
-               (backendId == DNN_BACKEND_INFERENCE_ENGINE && haveInfEngine() && !logSoftMax) ||
+               ((backendId == DNN_BACKEND_INFERENCE_ENGINE_NN_BUILDER_2019 || backendId == DNN_BACKEND_INFERENCE_ENGINE_NGRAPH) && haveInfEngine() && !logSoftMax) ||
                (backendId == DNN_BACKEND_VKCOM && haveVulkan());
-=======
-               ((backendId == DNN_BACKEND_INFERENCE_ENGINE_NN_BUILDER_2019 || backendId == DNN_BACKEND_INFERENCE_ENGINE_NGRAPH) && haveInfEngine() && !logSoftMax);
->>>>>>> 7523c777
     }
 
 #ifdef HAVE_OPENCL
