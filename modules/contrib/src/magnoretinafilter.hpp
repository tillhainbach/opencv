/*#******************************************************************************
** IMPORTANT: READ BEFORE DOWNLOADING, COPYING, INSTALLING OR USING.
**
** By downloading, copying, installing or using the software you agree to this license.
** If you do not agree to this license, do not download, install,
** copy or use the software.
**
**
** HVStools : interfaces allowing OpenCV users to integrate Human Vision System models. Presented models originate from Jeanny Herault's original research and have been reused and adapted by the author&collaborators for computed vision applications since his thesis with Alice Caplier at Gipsa-Lab.
** Use: extract still images & image sequences features, from contours details to motion spatio-temporal features, etc. for high level visual scene analysis. Also contribute to image enhancement/compression such as tone mapping.
**
** Maintainers : Listic lab (code author current affiliation & applications) and Gipsa Lab (original research origins & applications)
**
**  Creation - enhancement process 2007-2011
**      Author: Alexandre Benoit (benoit.alexandre.vision@gmail.com), LISTIC lab, Annecy le vieux, France
**
** Theses algorithm have been developped by Alexandre BENOIT since his thesis with Alice Caplier at Gipsa-Lab (www.gipsa-lab.inpg.fr) and the research he pursues at LISTIC Lab (www.listic.univ-savoie.fr).
** Refer to the following research paper for more information:
** Benoit A., Caplier A., Durette B., Herault, J., "USING HUMAN VISUAL SYSTEM MODELING FOR BIO-INSPIRED LOW LEVEL IMAGE PROCESSING", Elsevier, Computer Vision and Image Understanding 114 (2010), pp. 758-773, DOI: http://dx.doi.org/10.1016/j.cviu.2010.01.011
** This work have been carried out thanks to Jeanny Herault who's research and great discussions are the basis of all this work, please take a look at his book:
** Vision: Images, Signals and Neural Networks: Models of Neural Processing in Visual Perception (Progress in Neural Processing),By: Jeanny Herault, ISBN: 9814273686. WAPI (Tower ID): 113266891.
**
** The retina filter includes the research contributions of phd/research collegues from which code has been redrawn by the author :
** _take a look at the retinacolor.hpp module to discover Brice Chaix de Lavarene color mosaicing/demosaicing and the reference paper:
** ====> B. Chaix de Lavarene, D. Alleysson, B. Durette, J. Herault (2007). "Efficient demosaicing through recursive filtering", IEEE International Conference on Image Processing ICIP 2007
** _take a look at imagelogpolprojection.hpp to discover retina spatial log sampling which originates from Barthelemy Durette phd with Jeanny Herault. A Retina / V1 cortex projection is also proposed and originates from Jeanny's discussions.
** ====> more informations in the above cited Jeanny Heraults's book.
**
**                          License Agreement
**               For Open Source Computer Vision Library
**
** Copyright (C) 2000-2008, Intel Corporation, all rights reserved.
** Copyright (C) 2008-2011, Willow Garage Inc., all rights reserved.
**
**               For Human Visual System tools (hvstools)
** Copyright (C) 2007-2011, LISTIC Lab, Annecy le Vieux and GIPSA Lab, Grenoble, France, all rights reserved.
**
** Third party copyrights are property of their respective owners.
**
** Redistribution and use in source and binary forms, with or without modification,
** are permitted provided that the following conditions are met:
**
** * Redistributions of source code must retain the above copyright notice,
**    this list of conditions and the following disclaimer.
**
** * Redistributions in binary form must reproduce the above copyright notice,
**    this list of conditions and the following disclaimer in the documentation
**    and/or other materials provided with the distribution.
**
** * The name of the copyright holders may not be used to endorse or promote products
**    derived from this software without specific prior written permission.
**
** This software is provided by the copyright holders and contributors "as is" and
** any express or implied warranties, including, but not limited to, the implied
** warranties of merchantability and fitness for a particular purpose are disclaimed.
** In no event shall the Intel Corporation or contributors be liable for any direct,
** indirect, incidental, special, exemplary, or consequential damages
** (including, but not limited to, procurement of substitute goods or services;
** loss of use, data, or profits; or business interruption) however caused
** and on any theory of liability, whether in contract, strict liability,
** or tort (including negligence or otherwise) arising in any way out of
** the use of this software, even if advised of the possibility of such damage.
*******************************************************************************/

#ifndef MagnoRetinaFilter_H_
#define MagnoRetinaFilter_H_

/**
* @class MagnoRetinaFilter
* @brief class which describes the magnocellular channel of the retina:
* -> performs a moving contours extraction with powerfull local data enhancement
*
* TYPICAL USE:
*
* // create object at a specified picture size
* MagnoRetinaFilter *movingContoursExtractor;
* movingContoursExtractor =new MagnoRetinaFilter(frameSizeRows, frameSizeColumns);
*
* // init gain, spatial and temporal parameters:
* movingContoursExtractor->setCoefficientsTable(0, 0.7, 5, 3);
*
* // during program execution, call the filter for contours extraction for an input picture called "FrameBuffer":
* movingContoursExtractor->runfilter(FrameBuffer);
*
* // get the output frame, check in the class description below for more outputs:
* const float *movingContours=movingContoursExtractor->getMagnoYsaturated();
*
* // at the end of the program, destroy object:
* delete movingContoursExtractor;

* @author Alexandre BENOIT, benoit.alexandre.vision@gmail.com, LISTIC : www.listic.univ-savoie.fr, Gipsa-Lab, France: www.gipsa-lab.inpg.fr/
* Creation date 2007
* Based on Alexandre BENOIT thesis: "Le système visuel humain au secours de la vision par ordinateur"
*/

#include "basicretinafilter.hpp"

//#define _IPL_RETINA_ELEMENT_DEBUG

namespace cv
{

<<<<<<< HEAD
class MagnoRetinaFilter: public BasicRetinaFilter
{
public:
    /**
    * constructor parameters are only linked to image input size
    * @param NBrows: number of rows of the input image
    * @param NBcolumns: number of columns of the input image
    */
    MagnoRetinaFilter(const unsigned int NBrows, const unsigned int NBcolumns);


    /**
    * destructor
    */
    virtual ~MagnoRetinaFilter();

    /**
    * function that clears all buffers of the object
    */
    void clearAllBuffers();

    /**
    * resize retina magno filter object (resize all allocated buffers)
    * @param NBrows: the new height size
    * @param NBcolumns: the new width size
    */
    void resize(const unsigned int NBrows, const unsigned int NBcolumns);

    /**
    * set parameters values
    * @param parasolCells_beta: the low pass filter gain used for local contrast adaptation at the IPL level of the retina (for ganglion cells local adaptation), typical value is 0
    * @param parasolCells_tau: the low pass filter time constant used for local contrast adaptation at the IPL level of the retina (for ganglion cells local adaptation), unit is frame, typical value is 0 (immediate response)
    * @param parasolCells_k: the low pass filter spatial constant used for local contrast adaptation at the IPL level of the retina (for ganglion cells local adaptation), unit is pixels, typical value is 5
    * @param amacrinCellsTemporalCutFrequency: the time constant of the first order high pass fiter of the magnocellular way (motion information channel), unit is frames, tipicall value is 5
    * @param localAdaptIntegration_tau: specifies the temporal constant of the low pas filter involved in the computation of the local "motion mean" for the local adaptation computation
    * @param localAdaptIntegration_k: specifies the spatial constant of the low pas filter involved in the computation of the local "motion mean" for the local adaptation computation
    */
    void setCoefficientsTable(const float parasolCells_beta, const float parasolCells_tau, const float parasolCells_k, const float amacrinCellsTemporalCutFrequency, const float localAdaptIntegration_tau, const float localAdaptIntegration_k);

    /**
    * launch filter that runs all the IPL magno filter (model of the magnocellular channel of the Inner Plexiform Layer of the retina)
    * @param OPL_ON: the output of the bipolar ON cells of the retina (available from the ParvoRetinaFilter class (getBipolarCellsON() function)
    * @param OPL_OFF: the output of the bipolar OFF cells of the retina (available from the ParvoRetinaFilter class (getBipolarCellsOFF() function)
    * @return the processed result without post-processing
    */
    const std::valarray<float> &runFilter(const std::valarray<float> &OPL_ON, const std::valarray<float> &OPL_OFF);

    /**
    * @return the Magnocellular ON channel filtering output
    */
    inline const std::valarray<float> &getMagnoON() const {return _magnoXOutputON;};

    /**
    * @return the Magnocellular OFF channel filtering output
    */
    inline const std::valarray<float> &getMagnoOFF() const {return _magnoXOutputOFF;};

    /**
    * @return the Magnocellular Y (sum of the ON and OFF magno channels) filtering output
    */
    inline const std::valarray<float> &getMagnoYsaturated() const {return *_magnoYsaturated;};

    /**
    * applies an image normalization which saturates the high output values by the use of an assymetric sigmoide
    */
    inline void normalizeGrayOutputNearZeroCentreredSigmoide(){_filterOutput.normalizeGrayOutputNearZeroCentreredSigmoide(&(*_magnoYOutput)[0], &(*_magnoYsaturated)[0]);};

    /**
    * @return the horizontal cells' temporal constant
    */
    inline float getTemporalConstant(){return this->_filteringCoeficientsTable[2];};

private:

    // related pointers to these buffers
    std::valarray<float> _previousInput_ON;
    std::valarray<float> _previousInput_OFF;
    std::valarray<float> _amacrinCellsTempOutput_ON;
    std::valarray<float> _amacrinCellsTempOutput_OFF;
    std::valarray<float> _magnoXOutputON;
    std::valarray<float> _magnoXOutputOFF;
    std::valarray<float> _localProcessBufferON;
    std::valarray<float> _localProcessBufferOFF;
    // reference to parent buffers and allow better readability
    TemplateBuffer<float> *_magnoYOutput;
    std::valarray<float> *_magnoYsaturated;

    // varialbles
    float _temporalCoefficient;

    // amacrine cells filter : high pass temporal filter
    void _amacrineCellsComputing(const float *ONinput, const float *OFFinput);


};
=======
    class MagnoRetinaFilter: public BasicRetinaFilter
    {
    public:
        /**
        * constructor parameters are only linked to image input size
        * @param NBrows: number of rows of the input image
        * @param NBcolumns: number of columns of the input image
        */
        MagnoRetinaFilter(const unsigned int NBrows, const unsigned int NBcolumns);


        /**
        * destructor
        */
        virtual ~MagnoRetinaFilter();

        /**
        * function that clears all buffers of the object
        */
        void clearAllBuffers();

        /**
        * resize retina magno filter object (resize all allocated buffers)
        * @param NBrows: the new height size
        * @param NBcolumns: the new width size
        */
        void resize(const unsigned int NBrows, const unsigned int NBcolumns);

        /**
        * set parameters values
        * @param parasolCells_beta: the low pass filter gain used for local contrast adaptation at the IPL level of the retina (for ganglion cells local adaptation), typical value is 0
        * @param parasolCells_tau: the low pass filter time constant used for local contrast adaptation at the IPL level of the retina (for ganglion cells local adaptation), unit is frame, typical value is 0 (immediate response)
        * @param parasolCells_k: the low pass filter spatial constant used for local contrast adaptation at the IPL level of the retina (for ganglion cells local adaptation), unit is pixels, typical value is 5
        * @param amacrinCellsTemporalCutFrequency: the time constant of the first order high pass fiter of the magnocellular way (motion information channel), unit is frames, tipicall value is 5
        * @param localAdaptIntegration_tau: specifies the temporal constant of the low pas filter involved in the computation of the local "motion mean" for the local adaptation computation
        * @param localAdaptIntegration_k: specifies the spatial constant of the low pas filter involved in the computation of the local "motion mean" for the local adaptation computation
        */
        void setCoefficientsTable(const float parasolCells_beta, const float parasolCells_tau, const float parasolCells_k, const float amacrinCellsTemporalCutFrequency, const float localAdaptIntegration_tau, const float localAdaptIntegration_k);

        /**
        * launch filter that runs all the IPL magno filter (model of the magnocellular channel of the Inner Plexiform Layer of the retina)
        * @param OPL_ON: the output of the bipolar ON cells of the retina (available from the ParvoRetinaFilter class (getBipolarCellsON() function)
        * @param OPL_OFF: the output of the bipolar OFF cells of the retina (available from the ParvoRetinaFilter class (getBipolarCellsOFF() function)
        * @return the processed result without post-processing
        */
        const std::valarray<float> &runFilter(const std::valarray<float> &OPL_ON, const std::valarray<float> &OPL_OFF);

        /**
        * @return the Magnocellular ON channel filtering output
        */
        inline const std::valarray<float> &getMagnoON() const {return _magnoXOutputON;};

        /**
        * @return the Magnocellular OFF channel filtering output
        */
        inline const std::valarray<float> &getMagnoOFF() const {return _magnoXOutputOFF;};

        /**
        * @return the Magnocellular Y (sum of the ON and OFF magno channels) filtering output
        */
        inline const std::valarray<float> &getMagnoYsaturated() const {return *_magnoYsaturated;};

        /**
        * applies an image normalization which saturates the high output values by the use of an assymetric sigmoide
        */
        inline void normalizeGrayOutputNearZeroCentreredSigmoide(){_filterOutput.normalizeGrayOutputNearZeroCentreredSigmoide(&(*_magnoYOutput)[0], &(*_magnoYsaturated)[0]);};

        /**
        * @return the horizontal cells' temporal constant
        */
        inline float getTemporalConstant(){return this->_filteringCoeficientsTable[2];};

    private:

        // related pointers to these buffers
        std::valarray<float> _previousInput_ON;
        std::valarray<float> _previousInput_OFF;
        std::valarray<float> _amacrinCellsTempOutput_ON;
        std::valarray<float> _amacrinCellsTempOutput_OFF;
        std::valarray<float> _magnoXOutputON;
        std::valarray<float> _magnoXOutputOFF;
        std::valarray<float> _localProcessBufferON;
        std::valarray<float> _localProcessBufferOFF;
        // reference to parent buffers and allow better readability
        TemplateBuffer<float> *_magnoYOutput;
        std::valarray<float> *_magnoYsaturated;

        // varialbles
        float _temporalCoefficient;

        // amacrine cells filter : high pass temporal filter
        void _amacrineCellsComputing(const float *ONinput, const float *OFFinput);
#ifdef MAKE_PARALLEL
        /******************************************************
        ** IF some parallelizing thread methods are available, then, main loops are parallelized using these functors
        ** ==> main idea paralellise main filters loops, then, only the most used methods are parallelized... TODO : increase the number of parallelised methods as necessary
        ** ==> functors names = Parallel_$$$ where $$$= the name of the serial method that is parallelised
        ** ==> functors constructors can differ from the parameters used with their related serial functions
        */
        class Parallel_amacrineCellsComputing: public cv::ParallelLoopBody
        {
        private:
            const float *OPL_ON, *OPL_OFF;
            float *previousInput_ON, *previousInput_OFF, *amacrinCellsTempOutput_ON, *amacrinCellsTempOutput_OFF;
            float temporalCoefficient;
        public:
            Parallel_amacrineCellsComputing(const float *OPL_ON_PTR, const float *OPL_OFF_PTR, float *previousInput_ON_PTR, float *previousInput_OFF_PTR, float *amacrinCellsTempOutput_ON_PTR, float *amacrinCellsTempOutput_OFF_PTR, float temporalCoefficientVal)
                :OPL_ON(OPL_ON_PTR), OPL_OFF(OPL_OFF_PTR), previousInput_ON(previousInput_ON_PTR), previousInput_OFF(previousInput_OFF_PTR), amacrinCellsTempOutput_ON(amacrinCellsTempOutput_ON_PTR), amacrinCellsTempOutput_OFF(amacrinCellsTempOutput_OFF_PTR), temporalCoefficient(temporalCoefficientVal) {}

            virtual void operator()( const Range& r ) const {
                register const float *OPL_ON_PTR=OPL_ON+r.start;
                register const float *OPL_OFF_PTR=OPL_OFF+r.start;
                register float *previousInput_ON_PTR= previousInput_ON+r.start;
                register float *previousInput_OFF_PTR= previousInput_OFF+r.start;
                register float *amacrinCellsTempOutput_ON_PTR= amacrinCellsTempOutput_ON+r.start;
                register float *amacrinCellsTempOutput_OFF_PTR= amacrinCellsTempOutput_OFF+r.start;

                for (int IDpixel=r.start ; IDpixel!=r.end; ++IDpixel)
                {

                    /* Compute ON and OFF amacrin cells high pass temporal filter */
                    float magnoXonPixelResult = temporalCoefficient*(*amacrinCellsTempOutput_ON_PTR+ *OPL_ON_PTR-*previousInput_ON_PTR);
                    *(amacrinCellsTempOutput_ON_PTR++)=((float)(magnoXonPixelResult>0))*magnoXonPixelResult;

                    float magnoXoffPixelResult = temporalCoefficient*(*amacrinCellsTempOutput_OFF_PTR+ *OPL_OFF_PTR-*previousInput_OFF_PTR);
                    *(amacrinCellsTempOutput_OFF_PTR++)=((float)(magnoXoffPixelResult>0))*magnoXoffPixelResult;

                    /* prepare next loop */
                    *(previousInput_ON_PTR++)=*(OPL_ON_PTR++);
                    *(previousInput_OFF_PTR++)=*(OPL_OFF_PTR++);

                }
            }

        };
#endif
    };
>>>>>>> f4e33ea0

}

#endif /*MagnoRetinaFilter_H_*/

<|MERGE_RESOLUTION|>--- conflicted
+++ resolved
@@ -100,103 +100,6 @@
 namespace cv
 {
 
-<<<<<<< HEAD
-class MagnoRetinaFilter: public BasicRetinaFilter
-{
-public:
-    /**
-    * constructor parameters are only linked to image input size
-    * @param NBrows: number of rows of the input image
-    * @param NBcolumns: number of columns of the input image
-    */
-    MagnoRetinaFilter(const unsigned int NBrows, const unsigned int NBcolumns);
-
-
-    /**
-    * destructor
-    */
-    virtual ~MagnoRetinaFilter();
-
-    /**
-    * function that clears all buffers of the object
-    */
-    void clearAllBuffers();
-
-    /**
-    * resize retina magno filter object (resize all allocated buffers)
-    * @param NBrows: the new height size
-    * @param NBcolumns: the new width size
-    */
-    void resize(const unsigned int NBrows, const unsigned int NBcolumns);
-
-    /**
-    * set parameters values
-    * @param parasolCells_beta: the low pass filter gain used for local contrast adaptation at the IPL level of the retina (for ganglion cells local adaptation), typical value is 0
-    * @param parasolCells_tau: the low pass filter time constant used for local contrast adaptation at the IPL level of the retina (for ganglion cells local adaptation), unit is frame, typical value is 0 (immediate response)
-    * @param parasolCells_k: the low pass filter spatial constant used for local contrast adaptation at the IPL level of the retina (for ganglion cells local adaptation), unit is pixels, typical value is 5
-    * @param amacrinCellsTemporalCutFrequency: the time constant of the first order high pass fiter of the magnocellular way (motion information channel), unit is frames, tipicall value is 5
-    * @param localAdaptIntegration_tau: specifies the temporal constant of the low pas filter involved in the computation of the local "motion mean" for the local adaptation computation
-    * @param localAdaptIntegration_k: specifies the spatial constant of the low pas filter involved in the computation of the local "motion mean" for the local adaptation computation
-    */
-    void setCoefficientsTable(const float parasolCells_beta, const float parasolCells_tau, const float parasolCells_k, const float amacrinCellsTemporalCutFrequency, const float localAdaptIntegration_tau, const float localAdaptIntegration_k);
-
-    /**
-    * launch filter that runs all the IPL magno filter (model of the magnocellular channel of the Inner Plexiform Layer of the retina)
-    * @param OPL_ON: the output of the bipolar ON cells of the retina (available from the ParvoRetinaFilter class (getBipolarCellsON() function)
-    * @param OPL_OFF: the output of the bipolar OFF cells of the retina (available from the ParvoRetinaFilter class (getBipolarCellsOFF() function)
-    * @return the processed result without post-processing
-    */
-    const std::valarray<float> &runFilter(const std::valarray<float> &OPL_ON, const std::valarray<float> &OPL_OFF);
-
-    /**
-    * @return the Magnocellular ON channel filtering output
-    */
-    inline const std::valarray<float> &getMagnoON() const {return _magnoXOutputON;};
-
-    /**
-    * @return the Magnocellular OFF channel filtering output
-    */
-    inline const std::valarray<float> &getMagnoOFF() const {return _magnoXOutputOFF;};
-
-    /**
-    * @return the Magnocellular Y (sum of the ON and OFF magno channels) filtering output
-    */
-    inline const std::valarray<float> &getMagnoYsaturated() const {return *_magnoYsaturated;};
-
-    /**
-    * applies an image normalization which saturates the high output values by the use of an assymetric sigmoide
-    */
-    inline void normalizeGrayOutputNearZeroCentreredSigmoide(){_filterOutput.normalizeGrayOutputNearZeroCentreredSigmoide(&(*_magnoYOutput)[0], &(*_magnoYsaturated)[0]);};
-
-    /**
-    * @return the horizontal cells' temporal constant
-    */
-    inline float getTemporalConstant(){return this->_filteringCoeficientsTable[2];};
-
-private:
-
-    // related pointers to these buffers
-    std::valarray<float> _previousInput_ON;
-    std::valarray<float> _previousInput_OFF;
-    std::valarray<float> _amacrinCellsTempOutput_ON;
-    std::valarray<float> _amacrinCellsTempOutput_OFF;
-    std::valarray<float> _magnoXOutputON;
-    std::valarray<float> _magnoXOutputOFF;
-    std::valarray<float> _localProcessBufferON;
-    std::valarray<float> _localProcessBufferOFF;
-    // reference to parent buffers and allow better readability
-    TemplateBuffer<float> *_magnoYOutput;
-    std::valarray<float> *_magnoYsaturated;
-
-    // varialbles
-    float _temporalCoefficient;
-
-    // amacrine cells filter : high pass temporal filter
-    void _amacrineCellsComputing(const float *ONinput, const float *OFFinput);
-
-
-};
-=======
     class MagnoRetinaFilter: public BasicRetinaFilter
     {
     public:
@@ -334,7 +237,6 @@
         };
 #endif
     };
->>>>>>> f4e33ea0
 
 }
 
