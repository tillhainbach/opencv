#include <iostream>
#include "opencv2/core/core.hpp"
#include "opencv2/core/utility.hpp"
#include "opencv2/imgproc/imgproc.hpp"
#include "opencv2/highgui/highgui.hpp"
#include "opencv2/ocl/ocl.hpp"
using namespace cv;
using namespace std;

Ptr<CLAHE> pFilter;
int tilesize;
int cliplimit;

static void TSize_Callback(int pos)
{
    if(pos==0)
        pFilter->setTilesGridSize(Size(1,1));
    else
        pFilter->setTilesGridSize(Size(tilesize,tilesize));
}

static void Clip_Callback(int)
{
    pFilter->setClipLimit(cliplimit);
}

int main(int argc, char** argv)
{
    const char* keys =
<<<<<<< HEAD
        "{ i input   |                    | specify input image }"
        "{ c camera  |    0               | specify camera id   }"
        "{ s use_cpu |    false           | use cpu algorithm   }"
        "{ o output  | clahe_output.jpg   | specify output save path}";
=======
        "{ i | input   |                    | specify input image }"
        "{ c | camera  |    0               | specify camera id   }"
        "{ s | use_cpu |    false           | use cpu algorithm   }"
        "{ o | output  | clahe_output.jpg   | specify output save path}"
        "{ h | help    | false              | print help message }";

    cv::CommandLineParser cmd(argc, argv, keys);
    if (cmd.get<bool>("help"))
    {
        cout << "Usage : clahe [options]" << endl;
        cout << "Available options:" << endl;
        cmd.printParams();
        return EXIT_SUCCESS;
    }
>>>>>>> c1223f8d

    string infile = cmd.get<string>("i"), outfile = cmd.get<string>("o");
    int camid = cmd.get<int>("c");
    bool use_cpu = cmd.get<bool>("s");
<<<<<<< HEAD
    VideoCapture capture;
    bool running = true;
=======
    CvCapture* capture = 0;
>>>>>>> c1223f8d

    namedWindow("CLAHE");
    createTrackbar("Tile Size", "CLAHE", &tilesize, 32, (TrackbarCallback)TSize_Callback);
    createTrackbar("Clip Limit", "CLAHE", &cliplimit, 20, (TrackbarCallback)Clip_Callback);

    Mat frame, outframe;
    ocl::oclMat d_outframe, d_frame;

    int cur_clip;
    Size cur_tilesize;
    pFilter = use_cpu ? createCLAHE() : ocl::createCLAHE();

    cur_clip = (int)pFilter->getClipLimit();
    cur_tilesize = pFilter->getTilesGridSize();
    setTrackbarPos("Tile Size", "CLAHE", cur_tilesize.width);
    setTrackbarPos("Clip Limit", "CLAHE", cur_clip);

    if(infile != "")
    {
        frame = imread(infile);
        if(frame.empty())
        {
            cout << "error read image: " << infile << endl;
            return EXIT_FAILURE;
        }
    }
    else
<<<<<<< HEAD
    {
        capture.open(camid);
    }
=======
        capture = cvCaptureFromCAM(camid);

>>>>>>> c1223f8d
    cout << "\nControls:\n"
         << "\to - save output image\n"
         << "\tESC - exit\n";

    for (;;)
    {
        if(capture.isOpened())
            capture.read(frame);
        else
            frame = imread(infile);
        if(frame.empty())
            continue;

        if(use_cpu)
        {
            cvtColor(frame, frame, COLOR_BGR2GRAY);
            pFilter->apply(frame, outframe);
        }
        else
        {
            ocl::cvtColor(d_frame = frame, d_outframe, COLOR_BGR2GRAY);
            pFilter->apply(d_outframe, d_outframe);
            d_outframe.download(outframe);
        }

        imshow("CLAHE", outframe);
<<<<<<< HEAD
        char key = (char)waitKey(3);
        if(key == 'o') imwrite(outfile, outframe);
        else if(key == 27) running = false;
=======

        char key = (char)cvWaitKey(3);
        if(key == 'o')
            imwrite(outfile, outframe);
        else if(key == 27)
            break;
>>>>>>> c1223f8d
    }
    return EXIT_SUCCESS;
}<|MERGE_RESOLUTION|>--- conflicted
+++ resolved
@@ -27,37 +27,25 @@
 int main(int argc, char** argv)
 {
     const char* keys =
-<<<<<<< HEAD
         "{ i input   |                    | specify input image }"
         "{ c camera  |    0               | specify camera id   }"
         "{ s use_cpu |    false           | use cpu algorithm   }"
-        "{ o output  | clahe_output.jpg   | specify output save path}";
-=======
-        "{ i | input   |                    | specify input image }"
-        "{ c | camera  |    0               | specify camera id   }"
-        "{ s | use_cpu |    false           | use cpu algorithm   }"
-        "{ o | output  | clahe_output.jpg   | specify output save path}"
-        "{ h | help    | false              | print help message }";
+        "{ o output  | clahe_output.jpg   | specify output save path}"
+        "{ h help    | false              | print help message }";
 
     cv::CommandLineParser cmd(argc, argv, keys);
-    if (cmd.get<bool>("help"))
+    if (cmd.has("help"))
     {
         cout << "Usage : clahe [options]" << endl;
         cout << "Available options:" << endl;
-        cmd.printParams();
+        cmd.printMessage();
         return EXIT_SUCCESS;
     }
->>>>>>> c1223f8d
 
     string infile = cmd.get<string>("i"), outfile = cmd.get<string>("o");
     int camid = cmd.get<int>("c");
     bool use_cpu = cmd.get<bool>("s");
-<<<<<<< HEAD
     VideoCapture capture;
-    bool running = true;
-=======
-    CvCapture* capture = 0;
->>>>>>> c1223f8d
 
     namedWindow("CLAHE");
     createTrackbar("Tile Size", "CLAHE", &tilesize, 32, (TrackbarCallback)TSize_Callback);
@@ -85,14 +73,8 @@
         }
     }
     else
-<<<<<<< HEAD
-    {
         capture.open(camid);
-    }
-=======
-        capture = cvCaptureFromCAM(camid);
 
->>>>>>> c1223f8d
     cout << "\nControls:\n"
          << "\to - save output image\n"
          << "\tESC - exit\n";
@@ -119,18 +101,12 @@
         }
 
         imshow("CLAHE", outframe);
-<<<<<<< HEAD
+
         char key = (char)waitKey(3);
-        if(key == 'o') imwrite(outfile, outframe);
-        else if(key == 27) running = false;
-=======
-
-        char key = (char)cvWaitKey(3);
         if(key == 'o')
             imwrite(outfile, outframe);
         else if(key == 27)
             break;
->>>>>>> c1223f8d
     }
     return EXIT_SUCCESS;
 }