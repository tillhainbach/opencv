package org.opencv.samples.tutorial2;

import org.opencv.android.BaseLoaderCallback;
import org.opencv.android.LoaderCallbackInterface;
import org.opencv.android.OpenCVLoader;

import android.app.Activity;
import android.app.AlertDialog;
import android.content.DialogInterface;
import android.os.Bundle;
import android.util.Log;
import android.view.Menu;
import android.view.MenuItem;
import android.view.Window;
import android.view.WindowManager;

public class Sample2NativeCamera extends Activity {
    private static final String TAG             = "OCVSample::Activity";

    public static final int     VIEW_MODE_RGBA  = 0;
    public static final int     VIEW_MODE_GRAY  = 1;
    public static final int     VIEW_MODE_CANNY = 2;

    private MenuItem            mItemPreviewRGBA;
    private MenuItem            mItemPreviewGray;
    private MenuItem            mItemPreviewCanny;
    private Sample2View         mView;

    public static int           viewMode        = VIEW_MODE_RGBA;

    private BaseLoaderCallback  mOpenCVCallBack = new BaseLoaderCallback(this) {
        @Override
        public void onManagerConnected(int status) {
            switch (status) {
                case LoaderCallbackInterface.SUCCESS:
                {
                    Log.i(TAG, "OpenCV loaded successfully");
                    // Create and set View
                    mView = new Sample2View(mAppContext);
                    setContentView(mView);

                    // Check native OpenCV camera
                    if( !mView.openCamera() ) {
                        AlertDialog ad = new AlertDialog.Builder(mAppContext).create();
                        ad.setCancelable(false); // This blocks the 'BACK' button
                        ad.setMessage("Fatal error: can't open camera!");
                        ad.setButton(AlertDialog.BUTTON_POSITIVE, "OK", new DialogInterface.OnClickListener() {
                            public void onClick(DialogInterface dialog, int which) {
                                dialog.dismiss();
                                finish();
                            }
                        });
                        ad.show();
                    }
                } break;

                /** OpenCV loader cannot start Google Play **/
                case LoaderCallbackInterface.MARKET_ERROR:
                {
                    Log.d(TAG, "Google Play service is not accessible!");
                    AlertDialog MarketErrorMessage = new AlertDialog.Builder(mAppContext).create();
                    MarketErrorMessage.setTitle("OpenCV Manager");
                    MarketErrorMessage.setMessage("Google Play service is not accessible!\nTry to install the 'OpenCV Manager' and the appropriate 'OpenCV binary pack' APKs from OpenCV SDK manually via 'adb install' command.");
                    MarketErrorMessage.setCancelable(false); // This blocks the 'BACK' button
                    MarketErrorMessage.setButton(AlertDialog.BUTTON_POSITIVE, "OK", new DialogInterface.OnClickListener() {
                        public void onClick(DialogInterface dialog, int which) {
<<<<<<< HEAD
                            mAppContext.finish();
=======
                            finish();
>>>>>>> f4e33ea0
                        }
                    });
                    MarketErrorMessage.show();
                } break;
                default:
                {
                    super.onManagerConnected(status);
                } break;
            }
        }
    };

    public Sample2NativeCamera() {
        Log.i(TAG, "Instantiated new " + this.getClass());
    }

    @Override
    protected void onPause() {
        Log.i(TAG, "called onPause");
        if (null != mView)
            mView.releaseCamera();
        super.onPause();
    }

    @Override
    protected void onResume() {
        Log.i(TAG, "called onResume");
        super.onResume();

        Log.i(TAG, "Trying to load OpenCV library");
        if (!OpenCVLoader.initAsync(OpenCVLoader.OPENCV_VERSION_2_4_2, this, mOpenCVCallBack)) {
            Log.e(TAG, "Cannot connect to OpenCV Manager");
        }
    }

    /** Called when the activity is first created. */
    @Override
    public void onCreate(Bundle savedInstanceState) {
        Log.i(TAG, "called onCreate");
        super.onCreate(savedInstanceState);
        requestWindowFeature(Window.FEATURE_NO_TITLE);
        getWindow().addFlags(WindowManager.LayoutParams.FLAG_KEEP_SCREEN_ON);
    }

    @Override
    public boolean onCreateOptionsMenu(Menu menu) {
        Log.i(TAG, "called onCreateOptionsMenu");
        mItemPreviewRGBA = menu.add("Preview RGBA");
        mItemPreviewGray = menu.add("Preview GRAY");
        mItemPreviewCanny = menu.add("Canny");
        return true;
    }

    @Override
    public boolean onOptionsItemSelected(MenuItem item) {
        Log.i(TAG, "called onOptionsItemSelected; selected item: " + item);
        if (item == mItemPreviewRGBA)
            viewMode = VIEW_MODE_RGBA;
        else if (item == mItemPreviewGray)
            viewMode = VIEW_MODE_GRAY;
        else if (item == mItemPreviewCanny)
            viewMode = VIEW_MODE_CANNY;
        return true;
    }
}<|MERGE_RESOLUTION|>--- conflicted
+++ resolved
@@ -64,11 +64,7 @@
                     MarketErrorMessage.setCancelable(false); // This blocks the 'BACK' button
                     MarketErrorMessage.setButton(AlertDialog.BUTTON_POSITIVE, "OK", new DialogInterface.OnClickListener() {
                         public void onClick(DialogInterface dialog, int which) {
-<<<<<<< HEAD
-                            mAppContext.finish();
-=======
                             finish();
->>>>>>> f4e33ea0
                         }
                     });
                     MarketErrorMessage.show();
