--- conflicted
+++ resolved
@@ -39,7 +39,6 @@
   endif()
 endif(WITH_EIGEN)
 
-<<<<<<< HEAD
 # --- Clp ---
 # Ubuntu: sudo apt-get install coinor-libclp-dev coinor-libcoinutils-dev
 ocv_clear_vars(HAVE_CLP)
@@ -78,7 +77,7 @@
     endif()
   endif()
 endif(WITH_CLP)
-=======
+
 # --- C= ---
 if(WITH_CSTRIPES AND NOT HAVE_TBB)
   include("${OpenCV_SOURCE_DIR}/cmake/OpenCVDetectCStripes.cmake")
@@ -109,5 +108,4 @@
   TRY_COMPILE(HAVE_CONCURRENCY "${CMAKE_BINARY_DIR}${CMAKE_FILES_DIRECTORY}/CMakeTmp" "${_fname}")
 else()
   set(HAVE_CONCURRENCY 0)
-endif()
->>>>>>> 7e5eee5b
+endif()