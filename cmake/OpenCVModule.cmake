# Local variables (set for each module):
#
# name       - short name in lower case i.e. core
# the_module - full name in lower case i.e. opencv_core

# Global variables:
#
# OPENCV_MODULE_${the_module}_LOCATION
# OPENCV_MODULE_${the_module}_DESCRIPTION
# OPENCV_MODULE_${the_module}_CLASS - PUBLIC|INTERNAL|BINDINGS
# OPENCV_MODULE_${the_module}_HEADERS
# OPENCV_MODULE_${the_module}_SOURCES
# OPENCV_MODULE_${the_module}_DEPS - final flattened set of module dependencies
# OPENCV_MODULE_${the_module}_DEPS_EXT - non-module dependencies
# OPENCV_MODULE_${the_module}_REQ_DEPS
# OPENCV_MODULE_${the_module}_OPT_DEPS
# OPENCV_MODULE_${the_module}_PRIVATE_REQ_DEPS
# OPENCV_MODULE_${the_module}_PRIVATE_OPT_DEPS
# HAVE_${the_module} - for fast check of module availability

# To control the setup of the module you could also set:
# the_description - text to be used as current module description
# OPENCV_MODULE_TYPE - STATIC|SHARED - set to force override global settings for current module
# OPENCV_MODULE_IS_PART_OF_WORLD - ON|OFF (default ON) - should the module be added to the opencv_world?
# BUILD_${the_module}_INIT - ON|OFF (default ON) - initial value for BUILD_${the_module}

# The verbose template for OpenCV module:
#
#   ocv_add_module(modname <dependencies>)
#   ocv_glob_module_sources(([EXCLUDE_CUDA] <extra sources&headers>)
#                          or glob them manually and ocv_set_module_sources(...)
#   ocv_module_include_directories(<extra include directories>)
#   ocv_create_module()
#   <add extra link dependencies, compiler options, etc>
#   ocv_add_precompiled_headers(${the_module})
#   <add extra installation rules>
#   ocv_add_accuracy_tests(<extra dependencies>)
#   ocv_add_perf_tests(<extra dependencies>)
#   ocv_add_samples(<extra dependencies>)
#
#
# If module have no "extra" then you can define it in one line:
#
#   ocv_define_module(modname <dependencies>)

# clean flags for modules enabled on previous cmake run
# this is necessary to correctly handle modules removal
foreach(mod ${OPENCV_MODULES_BUILD} ${OPENCV_MODULES_DISABLED_USER} ${OPENCV_MODULES_DISABLED_AUTO} ${OPENCV_MODULES_DISABLED_FORCE})
  if(HAVE_${mod})
    unset(HAVE_${mod} CACHE)
  endif()
  unset(OPENCV_MODULE_${mod}_REQ_DEPS CACHE)
  unset(OPENCV_MODULE_${mod}_OPT_DEPS CACHE)
  unset(OPENCV_MODULE_${mod}_PRIVATE_REQ_DEPS CACHE)
  unset(OPENCV_MODULE_${mod}_PRIVATE_OPT_DEPS CACHE)
endforeach()

# clean modules info which needs to be recalculated
set(OPENCV_MODULES_PUBLIC         "" CACHE INTERNAL "List of OpenCV modules marked for export")
set(OPENCV_MODULES_BUILD          "" CACHE INTERNAL "List of OpenCV modules included into the build")
set(OPENCV_MODULES_DISABLED_USER  "" CACHE INTERNAL "List of OpenCV modules explicitly disabled by user")
set(OPENCV_MODULES_DISABLED_AUTO  "" CACHE INTERNAL "List of OpenCV modules implicitly disabled due to dependencies")
set(OPENCV_MODULES_DISABLED_FORCE "" CACHE INTERNAL "List of OpenCV modules which can not be build in current configuration")

# adds dependencies to OpenCV module
# Usage:
#   add_dependencies(opencv_<name> [REQUIRED] [<list of dependencies>] [OPTIONAL <list of modules>])
# Notes:
# * <list of dependencies> - can include full names of modules or full pathes to shared/static libraries or cmake targets
macro(ocv_add_dependencies full_modname)
  #we don't clean the dependencies here to allow this macro several times for every module
  foreach(d "REQUIRED" ${ARGN})
    if(d STREQUAL "REQUIRED")
      set(__depsvar OPENCV_MODULE_${full_modname}_REQ_DEPS)
    elseif(d STREQUAL "OPTIONAL")
      set(__depsvar OPENCV_MODULE_${full_modname}_OPT_DEPS)
    elseif(d STREQUAL "PRIVATE_REQUIRED")
      set(__depsvar OPENCV_MODULE_${full_modname}_PRIVATE_REQ_DEPS)
    elseif(d STREQUAL "PRIVATE_OPTIONAL")
      set(__depsvar OPENCV_MODULE_${full_modname}_PRIVATE_OPT_DEPS)
    else()
      list(APPEND ${__depsvar} "${d}")
    endif()
  endforeach()
  unset(__depsvar)

  ocv_list_unique(OPENCV_MODULE_${full_modname}_REQ_DEPS)
  ocv_list_unique(OPENCV_MODULE_${full_modname}_OPT_DEPS)
  ocv_list_unique(OPENCV_MODULE_${full_modname}_PRIVATE_REQ_DEPS)
  ocv_list_unique(OPENCV_MODULE_${full_modname}_PRIVATE_OPT_DEPS)

  set(OPENCV_MODULE_${full_modname}_REQ_DEPS ${OPENCV_MODULE_${full_modname}_REQ_DEPS}
    CACHE INTERNAL "Required dependencies of ${full_modname} module")
  set(OPENCV_MODULE_${full_modname}_OPT_DEPS ${OPENCV_MODULE_${full_modname}_OPT_DEPS}
    CACHE INTERNAL "Optional dependencies of ${full_modname} module")
  set(OPENCV_MODULE_${full_modname}_PRIVATE_REQ_DEPS ${OPENCV_MODULE_${full_modname}_PRIVATE_REQ_DEPS}
    CACHE INTERNAL "Required private dependencies of ${full_modname} module")
  set(OPENCV_MODULE_${full_modname}_PRIVATE_OPT_DEPS ${OPENCV_MODULE_${full_modname}_PRIVATE_OPT_DEPS}
    CACHE INTERNAL "Optional private dependencies of ${full_modname} module")
endmacro()

# declare new OpenCV module in current folder
# Usage:
#   ocv_add_module(<name> [INTERNAL|BINDINGS] [REQUIRED] [<list of dependencies>] [OPTIONAL <list of optional dependencies>])
# Example:
#   ocv_add_module(yaom INTERNAL opencv_core opencv_highgui opencv_flann OPTIONAL opencv_cuda)
macro(ocv_add_module _name)
  string(TOLOWER "${_name}" name)
  string(REGEX REPLACE "^opencv_" "" ${name} "${name}")
  set(the_module opencv_${name})

  # the first pass - collect modules info, the second pass - create targets
  if(OPENCV_INITIAL_PASS)
    #guard agains redefinition
    if(";${OPENCV_MODULES_BUILD};${OPENCV_MODULES_DISABLED_USER};" MATCHES ";${the_module};")
      message(FATAL_ERROR "Redefinition of the ${the_module} module.
  at:                    ${CMAKE_CURRENT_SOURCE_DIR}
  previously defined at: ${OPENCV_MODULE_${the_module}_LOCATION}
")
    endif()

    if(NOT DEFINED the_description)
      set(the_description "The ${name} OpenCV module")
    endif()

    if(NOT DEFINED BUILD_${the_module}_INIT)
      set(BUILD_${the_module}_INIT ON)
    endif()

    # create option to enable/disable this module
    option(BUILD_${the_module} "Include ${the_module} module into the OpenCV build" ${BUILD_${the_module}_INIT})

    # remember the module details
    set(OPENCV_MODULE_${the_module}_DESCRIPTION "${the_description}" CACHE INTERNAL "Brief description of ${the_module} module")
    set(OPENCV_MODULE_${the_module}_LOCATION    "${CMAKE_CURRENT_SOURCE_DIR}" CACHE INTERNAL "Location of ${the_module} module sources")

    # parse list of dependencies
    if("${ARGV1}" STREQUAL "INTERNAL" OR "${ARGV1}" STREQUAL "BINDINGS")
      set(OPENCV_MODULE_${the_module}_CLASS "${ARGV1}" CACHE INTERNAL "The category of the module")
      set(__ocv_argn__ ${ARGN})
      list(REMOVE_AT __ocv_argn__ 0)
      ocv_add_dependencies(${the_module} ${__ocv_argn__})
      unset(__ocv_argn__)
    else()
      set(OPENCV_MODULE_${the_module}_CLASS "PUBLIC" CACHE INTERNAL "The category of the module")
      ocv_add_dependencies(${the_module} ${ARGN})
      if(BUILD_${the_module})
        set(OPENCV_MODULES_PUBLIC ${OPENCV_MODULES_PUBLIC} "${the_module}" CACHE INTERNAL "List of OpenCV modules marked for export")
      endif()
    endif()

    # add self to the world dependencies
    if(NOT DEFINED OPENCV_MODULE_IS_PART_OF_WORLD AND NOT OPENCV_MODULE_${the_module}_CLASS STREQUAL "BINDINGS" OR OPENCV_MODULE_IS_PART_OF_WORLD)
      ocv_add_dependencies(opencv_world OPTIONAL ${the_module})
    endif()

    if(BUILD_${the_module})
      set(OPENCV_MODULES_BUILD ${OPENCV_MODULES_BUILD} "${the_module}" CACHE INTERNAL "List of OpenCV modules included into the build")
    else()
      set(OPENCV_MODULES_DISABLED_USER ${OPENCV_MODULES_DISABLED_USER} "${the_module}" CACHE INTERNAL "List of OpenCV modules explicitly disabled by user")
    endif()

    # TODO: add submodules if any

    # stop processing of current file
    return()
  else(OPENCV_INITIAL_PASS)
    if(NOT BUILD_${the_module})
      return() # extra protection from redefinition
    endif()
    project(${the_module})
  endif(OPENCV_INITIAL_PASS)
endmacro()

# excludes module from current configuration
macro(ocv_module_disable module)
  set(__modname ${module})
  if(NOT __modname MATCHES "^opencv_")
    set(__modname opencv_${module})
  endif()
  list(APPEND OPENCV_MODULES_DISABLED_FORCE "${__modname}")
  set(HAVE_${__modname} OFF CACHE INTERNAL "Module ${__modname} can not be built in current configuration")
  set(OPENCV_MODULE_${__modname}_LOCATION "${CMAKE_CURRENT_SOURCE_DIR}" CACHE INTERNAL "Location of ${__modname} module sources")
  set(OPENCV_MODULES_DISABLED_FORCE "${OPENCV_MODULES_DISABLED_FORCE}" CACHE INTERNAL "List of OpenCV modules which can not be build in current configuration")
  if(BUILD_${__modname})
    # touch variable controlling build of the module to suppress "unused variable" CMake warning
  endif()
  unset(__modname)
  return() # leave the current folder
endmacro()


# collect modules from specified directories
# NB: must be called only once!
macro(ocv_glob_modules)
  if(DEFINED OPENCV_INITIAL_PASS)
    message(FATAL_ERROR "OpenCV has already loaded its modules. Calling ocv_glob_modules second time is not allowed.")
  endif()
  set(__directories_observed "")

  # collect modules
  set(OPENCV_INITIAL_PASS ON)
  foreach(__path ${ARGN})
    get_filename_component(__path "${__path}" ABSOLUTE)

    list(FIND __directories_observed "${__path}" __pathIdx)
    if(__pathIdx GREATER -1)
      message(FATAL_ERROR "The directory ${__path} is observed for OpenCV modules second time.")
    endif()
    list(APPEND __directories_observed "${__path}")

    file(GLOB __ocvmodules RELATIVE "${__path}" "${__path}/*")
    if(__ocvmodules)
      list(SORT __ocvmodules)
      foreach(mod ${__ocvmodules})
        get_filename_component(__modpath "${__path}/${mod}" ABSOLUTE)
        if(EXISTS "${__modpath}/CMakeLists.txt")

          list(FIND __directories_observed "${__modpath}" __pathIdx)
          if(__pathIdx GREATER -1)
            message(FATAL_ERROR "The module from ${__modpath} is already loaded.")
          endif()
          list(APPEND __directories_observed "${__modpath}")

          if(OCV_MODULE_RELOCATE_ON_INITIAL_PASS)
            file(MAKE_DIRECTORY "${CMAKE_CURRENT_BINARY_DIR}/${mod}/.${mod}")
            file(COPY "${__modpath}/CMakeLists.txt" DESTINATION "${CMAKE_CURRENT_BINARY_DIR}/${mod}/.${mod}")
            add_subdirectory("${CMAKE_CURRENT_BINARY_DIR}/${mod}/.${mod}" "${CMAKE_CURRENT_BINARY_DIR}/${mod}/.${mod}")
            if("${OPENCV_MODULE_opencv_${mod}_LOCATION}" STREQUAL "${CMAKE_CURRENT_BINARY_DIR}/${mod}/.${mod}")
              set(OPENCV_MODULE_opencv_${mod}_LOCATION "${__modpath}" CACHE PATH "" FORCE)
            endif()
          else()
            add_subdirectory("${__modpath}" "${CMAKE_CURRENT_BINARY_DIR}/${mod}/.${mod}")
          endif()
        endif()
      endforeach()
    endif()
  endforeach()
  ocv_clear_vars(__ocvmodules __directories_observed __path __modpath __pathIdx)

  # resolve dependencies
  __ocv_resolve_dependencies()

  # create modules
  set(OPENCV_INITIAL_PASS OFF PARENT_SCOPE)
  set(OPENCV_INITIAL_PASS OFF)
  foreach(m ${OPENCV_MODULES_BUILD})
    if(m MATCHES "^opencv_")
      string(REGEX REPLACE "^opencv_" "" __shortname "${m}")
      add_subdirectory("${OPENCV_MODULE_${m}_LOCATION}" "${CMAKE_CURRENT_BINARY_DIR}/${__shortname}")
    else()
      message(WARNING "Check module name: ${m}")
      add_subdirectory("${OPENCV_MODULE_${m}_LOCATION}" "${CMAKE_CURRENT_BINARY_DIR}/${m}")
    endif()
  endforeach()
  unset(__shortname)
endmacro()


# disables OpenCV module with missing dependencies
function(__ocv_module_turn_off the_module)
  list(REMOVE_ITEM OPENCV_MODULES_DISABLED_AUTO "${the_module}")
  list(APPEND OPENCV_MODULES_DISABLED_AUTO "${the_module}")
  list(REMOVE_ITEM OPENCV_MODULES_BUILD "${the_module}")
  list(REMOVE_ITEM OPENCV_MODULES_PUBLIC "${the_module}")
  set(HAVE_${the_module} OFF CACHE INTERNAL "Module ${the_module} can not be built in current configuration")

  set(OPENCV_MODULES_DISABLED_AUTO "${OPENCV_MODULES_DISABLED_AUTO}" CACHE INTERNAL "")
  set(OPENCV_MODULES_BUILD "${OPENCV_MODULES_BUILD}" CACHE INTERNAL "")
  set(OPENCV_MODULES_PUBLIC "${OPENCV_MODULES_PUBLIC}" CACHE INTERNAL "")
endfunction()

# sort modules by dependencies
function(__ocv_sort_modules_by_deps __lst)
  ocv_list_sort(${__lst})
  set(${__lst}_ORDERED ${${__lst}} CACHE INTERNAL "")
  set(__result "")
  foreach (m ${${__lst}})
    list(LENGTH __result __lastindex)
    set(__index ${__lastindex})
    foreach (__d ${__result})
      set(__deps "${OPENCV_MODULE_${__d}_DEPS}")
      if(";${__deps};" MATCHES ";${m};")
        list(FIND __result "${__d}" __i)
        if(__i LESS "${__index}")
          set(__index "${__i}")
        endif()
      endif()
    endforeach()
    if(__index STREQUAL __lastindex)
      list(APPEND __result "${m}")
    else()
      list(INSERT __result ${__index} "${m}")
    endif()
  endforeach()
  set(${__lst} "${__result}" PARENT_SCOPE)
endfunction()

# resolve dependensies
function(__ocv_resolve_dependencies)
  foreach(m ${OPENCV_MODULES_DISABLED_USER})
    set(HAVE_${m} OFF CACHE INTERNAL "Module ${m} will not be built in current configuration")
  endforeach()
  foreach(m ${OPENCV_MODULES_BUILD})
    set(HAVE_${m} ON CACHE INTERNAL "Module ${m} will be built in current configuration")
  endforeach()

  # disable MODULES with unresolved dependencies
  set(has_changes ON)
  while(has_changes)
    set(has_changes OFF)
    foreach(m ${OPENCV_MODULES_BUILD})
      set(__deps ${OPENCV_MODULE_${m}_REQ_DEPS} ${OPENCV_MODULE_${m}_PRIVATE_REQ_DEPS})
      while(__deps)
        ocv_list_pop_front(__deps d)
        string(TOLOWER "${d}" upper_d)
        if(NOT (HAVE_${d} OR HAVE_${upper_d} OR TARGET ${d} OR EXISTS ${d}))
          if(d MATCHES "^opencv_") # TODO Remove this condition in the future and use HAVE_ variables only
            message(STATUS "Module ${m} disabled because ${d} dependency can't be resolved!")
            __ocv_module_turn_off(${m})
            set(has_changes ON)
            break()
          else()
            message(STATUS "Assume that non-module dependency is available: ${d} (for module ${m})")
          endif()
        endif()
      endwhile()
    endforeach()
  endwhile()

#  message(STATUS "List of active modules: ${OPENCV_MODULES_BUILD}")

  foreach(m ${OPENCV_MODULES_BUILD})
    set(deps_${m} ${OPENCV_MODULE_${m}_REQ_DEPS})
    foreach(d ${OPENCV_MODULE_${m}_OPT_DEPS})
      if(NOT (";${deps_${m}};" MATCHES ";${d};"))
        if(HAVE_${d} OR TARGET ${d})
          list(APPEND deps_${m} ${d})
        endif()
      endif()
    endforeach()
#    message(STATUS "Initial deps of ${m} (w/o private deps): ${deps_${m}}")
  endforeach()

  # propagate dependencies
  set(has_changes ON)
  while(has_changes)
    set(has_changes OFF)
    foreach(m2 ${OPENCV_MODULES_BUILD}) # transfer deps of m2 to m
      foreach(m ${OPENCV_MODULES_BUILD})
        if((NOT m STREQUAL m2) AND ";${deps_${m}};" MATCHES ";${m2};")
          foreach(d ${deps_${m2}})
            if(NOT (";${deps_${m}};" MATCHES ";${d};"))
#              message(STATUS "  Transfer dependency ${d} from ${m2} to ${m}")
              list(APPEND deps_${m} ${d})
              set(has_changes ON)
            endif()
          endforeach()
        endif()
      endforeach()
    endforeach()
  endwhile()

  # process private deps
  foreach(m ${OPENCV_MODULES_BUILD})
    foreach(d ${OPENCV_MODULE_${m}_PRIVATE_REQ_DEPS})
      if(NOT (";${deps_${m}};" MATCHES ";${d};"))
        list(APPEND deps_${m} ${d})
      endif()
    endforeach()
    foreach(d ${OPENCV_MODULE_${m}_PRIVATE_OPT_DEPS})
      if(NOT (";${deps_${m}};" MATCHES ";${d};"))
        if(HAVE_${d} OR TARGET ${d})
          list(APPEND deps_${m} ${d})
        endif()
      endif()
    endforeach()
  endforeach()

  ocv_list_sort(OPENCV_MODULES_BUILD)

  foreach(m ${OPENCV_MODULES_BUILD})
#    message(STATUS "FULL deps of ${m}: ${deps_${m}}")
    set(OPENCV_MODULE_${m}_DEPS ${deps_${m}})
    set(OPENCV_MODULE_${m}_DEPS_EXT ${deps_${m}})
    ocv_list_filterout(OPENCV_MODULE_${m}_DEPS_EXT "^opencv_[^ ]+$")
    if(OPENCV_MODULE_${m}_DEPS_EXT AND OPENCV_MODULE_${m}_DEPS)
      list(REMOVE_ITEM OPENCV_MODULE_${m}_DEPS ${OPENCV_MODULE_${m}_DEPS_EXT})
    endif()
  endforeach()

  # reorder dependencies
  foreach(m ${OPENCV_MODULES_BUILD})
    __ocv_sort_modules_by_deps(OPENCV_MODULE_${m}_DEPS)
    ocv_list_sort(OPENCV_MODULE_${m}_DEPS_EXT)

    set(OPENCV_MODULE_${m}_DEPS ${OPENCV_MODULE_${m}_DEPS} CACHE INTERNAL "Flattened dependencies of ${m} module")
    set(OPENCV_MODULE_${m}_DEPS_EXT ${OPENCV_MODULE_${m}_DEPS_EXT} CACHE INTERNAL "Extra dependencies of ${m} module")

#    message(STATUS "  module deps: ${OPENCV_MODULE_${m}_DEPS}")
#    message(STATUS "  extra deps: ${OPENCV_MODULE_${m}_DEPS_EXT}")
  endforeach()

  __ocv_sort_modules_by_deps(OPENCV_MODULES_BUILD)

  set(OPENCV_MODULES_PUBLIC        ${OPENCV_MODULES_PUBLIC}        CACHE INTERNAL "List of OpenCV modules marked for export")
  set(OPENCV_MODULES_BUILD         ${OPENCV_MODULES_BUILD}         CACHE INTERNAL "List of OpenCV modules included into the build")
  set(OPENCV_MODULES_DISABLED_AUTO ${OPENCV_MODULES_DISABLED_AUTO} CACHE INTERNAL "List of OpenCV modules implicitly disabled due to dependencies")
endfunction()


# setup include paths for the list of passed modules
macro(ocv_include_modules)
  foreach(d ${ARGN})
    if(d MATCHES "^opencv_" AND HAVE_${d})
      if (EXISTS "${OPENCV_MODULE_${d}_LOCATION}/include")
        ocv_include_directories("${OPENCV_MODULE_${d}_LOCATION}/include")
      endif()
    elseif(EXISTS "${d}")
      ocv_include_directories("${d}")
    endif()
  endforeach()
endmacro()

# setup include paths for the list of passed modules and recursively add dependent modules
macro(ocv_include_modules_recurse)
  foreach(d ${ARGN})
    if(d MATCHES "^opencv_" AND HAVE_${d})
      if (EXISTS "${OPENCV_MODULE_${d}_LOCATION}/include")
        ocv_include_directories("${OPENCV_MODULE_${d}_LOCATION}/include")
      endif()
      if(OPENCV_MODULE_${d}_DEPS)
        ocv_include_modules(${OPENCV_MODULE_${d}_DEPS})
      endif()
    elseif(EXISTS "${d}")
      ocv_include_directories("${d}")
    endif()
  endforeach()
endmacro()

# setup include path for OpenCV headers for specified module
# ocv_module_include_directories(<extra include directories/extra include modules>)
macro(ocv_module_include_directories)
  ocv_include_directories("${OPENCV_MODULE_${the_module}_LOCATION}/include"
                          "${OPENCV_MODULE_${the_module}_LOCATION}/src"
                          "${CMAKE_CURRENT_BINARY_DIR}" # for precompiled headers
                          )
  ocv_include_modules(${OPENCV_MODULE_${the_module}_DEPS} ${ARGN})
endmacro()


# sets header and source files for the current module
# NB: all files specified as headers will be installed
# Usage:
# ocv_set_module_sources([HEADERS] <list of files> [SOURCES] <list of files>)
macro(ocv_set_module_sources)
  set(OPENCV_MODULE_${the_module}_HEADERS "")
  set(OPENCV_MODULE_${the_module}_SOURCES "")

  foreach(f "HEADERS" ${ARGN})
    if(f STREQUAL "HEADERS" OR f STREQUAL "SOURCES")
      set(__filesvar "OPENCV_MODULE_${the_module}_${f}")
    else()
      list(APPEND ${__filesvar} "${f}")
    endif()
  endforeach()

  # the hacky way to embeed any files into the OpenCV without modification of its build system
  if(COMMAND ocv_get_module_external_sources)
    ocv_get_module_external_sources()
  endif()

  # use full paths for module to be independent from the module location
  ocv_convert_to_full_paths(OPENCV_MODULE_${the_module}_HEADERS)

  set(OPENCV_MODULE_${the_module}_HEADERS ${OPENCV_MODULE_${the_module}_HEADERS} CACHE INTERNAL "List of header files for ${the_module}")
  set(OPENCV_MODULE_${the_module}_SOURCES ${OPENCV_MODULE_${the_module}_SOURCES} CACHE INTERNAL "List of source files for ${the_module}")
endmacro()

# finds and sets headers and sources for the standard OpenCV module
# Usage:
# ocv_glob_module_sources([EXCLUDE_CUDA] <extra sources&headers in the same format as used in ocv_set_module_sources>)
macro(ocv_glob_module_sources)
<<<<<<< HEAD
  file(GLOB_RECURSE lib_srcs     "src/*.cpp")
=======
  set(_argn ${ARGN})
  list(FIND _argn "EXCLUDE_CUDA" exclude_cuda)
  if(NOT exclude_cuda EQUAL -1)
    list(REMOVE_AT _argn ${exclude_cuda})
  endif()

  file(GLOB_RECURSE lib_srcs "src/*.cpp")
>>>>>>> bcb0ee3e
  file(GLOB_RECURSE lib_int_hdrs "src/*.hpp" "src/*.h")
  file(GLOB lib_hdrs     "include/opencv2/*.hpp" "include/opencv2/${name}/*.hpp" "include/opencv2/${name}/*.h")
  file(GLOB lib_hdrs_detail "include/opencv2/${name}/detail/*.hpp" "include/opencv2/${name}/detail/*.h")
  file(GLOB_RECURSE lib_srcs_apple "src/*.mm")
  if (APPLE)
    list(APPEND lib_srcs ${lib_srcs_apple})
  endif()

<<<<<<< HEAD
  ocv_source_group("Src" DIRBASE "${CMAKE_CURRENT_SOURCE_DIR}/src" FILES ${lib_srcs} ${lib_int_hdrs})
  ocv_source_group("Include" DIRBASE "${CMAKE_CURRENT_SOURCE_DIR}/include" FILES ${lib_hdrs} ${lib_hdrs_detail})

  file(GLOB lib_cuda_srcs "src/cuda/*.cu")
  set(cuda_objs "")
  set(lib_cuda_hdrs "")
  if(HAVE_CUDA AND lib_cuda_srcs)
    ocv_include_directories(${CUDA_INCLUDE_DIRS})
    file(GLOB lib_cuda_hdrs "src/cuda/*.hpp")

    ocv_cuda_compile(cuda_objs ${lib_cuda_srcs} ${lib_cuda_hdrs})
    source_group("Src\\Cuda" FILES ${lib_cuda_srcs} ${lib_cuda_hdrs})
=======
  if (exclude_cuda EQUAL -1)
    file(GLOB lib_cuda_srcs "src/cuda/*.cu")
    set(cuda_objs "")
    set(lib_cuda_hdrs "")
    if(HAVE_CUDA)
      ocv_include_directories(${CUDA_INCLUDE_DIRS})
      file(GLOB lib_cuda_hdrs "src/cuda/*.hpp")

      ocv_cuda_compile(cuda_objs ${lib_cuda_srcs} ${lib_cuda_hdrs})
      source_group("Src\\Cuda"      FILES ${lib_cuda_srcs} ${lib_cuda_hdrs})
    endif()
  else()
    set(cuda_objs "")
    set(lib_cuda_srcs "")
    set(lib_cuda_hdrs "")
>>>>>>> bcb0ee3e
  endif()

  file(GLOB cl_kernels "src/opencl/*.cl")
  if(cl_kernels)
    ocv_include_directories(${OPENCL_INCLUDE_DIRS})
    string(REGEX REPLACE "opencv_" "" the_module_barename "${the_module}")
    add_custom_command(
      OUTPUT "${CMAKE_CURRENT_BINARY_DIR}/opencl_kernels.cpp" "${CMAKE_CURRENT_BINARY_DIR}/opencl_kernels.hpp"
      COMMAND ${CMAKE_COMMAND} -DMODULE_NAME="${the_module_barename}" -DCL_DIR="${CMAKE_CURRENT_SOURCE_DIR}/src/opencl" -DOUTPUT="${CMAKE_CURRENT_BINARY_DIR}/opencl_kernels.cpp" -P "${OpenCV_SOURCE_DIR}/cmake/cl2cpp.cmake"
      DEPENDS ${cl_kernels} "${OpenCV_SOURCE_DIR}/cmake/cl2cpp.cmake")
    ocv_source_group("Src\\opencl\\kernels" FILES ${cl_kernels})
    ocv_source_group("Src\\opencl\\kernels\\autogenerated" FILES "${CMAKE_CURRENT_BINARY_DIR}/opencl_kernels.cpp" "${CMAKE_CURRENT_BINARY_DIR}/opencl_kernels.hpp")
    list(APPEND lib_srcs ${cl_kernels} "${CMAKE_CURRENT_BINARY_DIR}/opencl_kernels.cpp" "${CMAKE_CURRENT_BINARY_DIR}/opencl_kernels.hpp")
  endif()

<<<<<<< HEAD
  ocv_set_module_sources(${ARGN} HEADERS ${lib_hdrs} ${lib_hdrs_detail}
                                 SOURCES ${lib_srcs} ${lib_int_hdrs} ${cuda_objs} ${lib_cuda_srcs} ${lib_cuda_hdrs})
=======
  source_group("Include" FILES ${lib_hdrs})
  source_group("Include\\detail" FILES ${lib_hdrs_detail})

  ocv_set_module_sources(${_argn} HEADERS ${lib_hdrs} ${lib_hdrs_detail}
                         SOURCES ${lib_srcs} ${lib_int_hdrs} ${cuda_objs} ${lib_cuda_srcs} ${lib_cuda_hdrs})
>>>>>>> bcb0ee3e
endmacro()

# creates OpenCV module in current folder
# creates new target, configures standard dependencies, compilers flags, install rules
# Usage:
#   ocv_create_module(<extra link dependencies>)
#   ocv_create_module(SKIP_LINK)
macro(ocv_create_module)
  # The condition we ought to be testing here is whether ocv_add_precompiled_headers will
  # be called at some point in the future. We can't look into the future, though,
  # so this will have to do.
  if(EXISTS "${CMAKE_CURRENT_SOURCE_DIR}/src/precomp.hpp")
    get_native_precompiled_header(${the_module} precomp.hpp)
  endif()

  add_library(${the_module} ${OPENCV_MODULE_TYPE} ${OPENCV_MODULE_${the_module}_HEADERS} ${OPENCV_MODULE_${the_module}_SOURCES}
    "${OPENCV_CONFIG_FILE_INCLUDE_DIR}/cvconfig.h" "${OPENCV_CONFIG_FILE_INCLUDE_DIR}/opencv2/opencv_modules.hpp"
    ${${the_module}_pch})
  if(NOT the_module STREQUAL opencv_ts)
    set_target_properties(${the_module} PROPERTIES COMPILE_DEFINITIONS OPENCV_NOSTL)
  endif()

  if(NOT "${ARGN}" STREQUAL "SKIP_LINK")
    target_link_libraries(${the_module} ${OPENCV_MODULE_${the_module}_DEPS})
    target_link_libraries(${the_module} LINK_INTERFACE_LIBRARIES ${OPENCV_MODULE_${the_module}_DEPS})
    target_link_libraries(${the_module} ${OPENCV_MODULE_${the_module}_DEPS_EXT} ${OPENCV_LINKER_LIBS} ${IPP_LIBS} ${ARGN})
    if (HAVE_CUDA)
      target_link_libraries(${the_module} ${CUDA_LIBRARIES} ${CUDA_npp_LIBRARY})
    endif()
  endif()

  add_dependencies(opencv_modules ${the_module})

  if(ENABLE_SOLUTION_FOLDERS)
    set_target_properties(${the_module} PROPERTIES FOLDER "modules")
  endif()

  set_target_properties(${the_module} PROPERTIES
    OUTPUT_NAME "${the_module}${OPENCV_DLLVERSION}"
    DEBUG_POSTFIX "${OPENCV_DEBUG_POSTFIX}"
    ARCHIVE_OUTPUT_DIRECTORY ${LIBRARY_OUTPUT_PATH}
    LIBRARY_OUTPUT_DIRECTORY ${LIBRARY_OUTPUT_PATH}
    RUNTIME_OUTPUT_DIRECTORY ${EXECUTABLE_OUTPUT_PATH}
    INSTALL_NAME_DIR lib
  )

  # For dynamic link numbering convenions
  if(NOT ANDROID)
    # Android SDK build scripts can include only .so files into final .apk
    # As result we should not set version properties for Android
    set_target_properties(${the_module} PROPERTIES
      VERSION ${OPENCV_LIBVERSION}
      SOVERSION ${OPENCV_SOVERSION}
    )
  endif()

  if((NOT DEFINED OPENCV_MODULE_TYPE AND BUILD_SHARED_LIBS)
      OR (DEFINED OPENCV_MODULE_TYPE AND OPENCV_MODULE_TYPE STREQUAL SHARED))
    set_target_properties(${the_module} PROPERTIES DEFINE_SYMBOL CVAPI_EXPORTS)
  endif()

  if(MSVC)
    if(CMAKE_CROSSCOMPILING)
      set_target_properties(${the_module} PROPERTIES LINK_FLAGS "/NODEFAULTLIB:secchk")
    endif()
    set_target_properties(${the_module} PROPERTIES LINK_FLAGS "/NODEFAULTLIB:libc /DEBUG")
  endif()

  ocv_install_target(${the_module} EXPORT OpenCVModules
    RUNTIME DESTINATION ${OPENCV_BIN_INSTALL_PATH} COMPONENT libs
    LIBRARY DESTINATION ${OPENCV_LIB_INSTALL_PATH} COMPONENT libs
    ARCHIVE DESTINATION ${OPENCV_LIB_INSTALL_PATH} COMPONENT dev
    )

  # only "public" headers need to be installed
  if(OPENCV_MODULE_${the_module}_HEADERS AND ";${OPENCV_MODULES_PUBLIC};" MATCHES ";${the_module};")
    foreach(hdr ${OPENCV_MODULE_${the_module}_HEADERS})
      string(REGEX REPLACE "^.*opencv2/" "opencv2/" hdr2 "${hdr}")
      if(NOT hdr2 MATCHES "opencv2/${the_module}/private.*" AND hdr2 MATCHES "^(opencv2/?.*)/[^/]+.h(..)?$" )
        install(FILES ${hdr} DESTINATION "${OPENCV_INCLUDE_INSTALL_PATH}/${CMAKE_MATCH_1}" COMPONENT dev)
      endif()
    endforeach()
  endif()
endmacro()

# opencv precompiled headers macro (can add pch to modules and tests)
# this macro must be called after any "add_definitions" commands, otherwise precompiled headers will not work
# Usage:
# ocv_add_precompiled_headers(${the_module})
macro(ocv_add_precompiled_headers the_target)
  if("${the_target}" MATCHES "^opencv_test_.*$")
    SET(pch_path "test/test_")
  elseif("${the_target}" MATCHES "^opencv_perf_.*$")
    SET(pch_path "perf/perf_")
  else()
    SET(pch_path "src/")
  endif()
  ocv_add_precompiled_header_to_target(${the_target} "${CMAKE_CURRENT_SOURCE_DIR}/${pch_path}precomp.hpp")
  unset(pch_path)
endmacro()

# short command for adding simple OpenCV module
# see ocv_add_module for argument details
# Usage:
# ocv_define_module(module_name  [INTERNAL] [EXCLUDE_CUDA] [REQUIRED] [<list of dependencies>] [OPTIONAL <list of optional dependencies>])
macro(ocv_define_module module_name)
  set(_argn ${ARGN})
  set(exclude_cuda "")
  foreach(arg ${_argn})
    if("${arg}" STREQUAL "EXCLUDE_CUDA")
      set(exclude_cuda "${arg}")
      list(REMOVE_ITEM _argn ${arg})
    endif()
  endforeach()

  ocv_add_module(${module_name} ${_argn})
  ocv_module_include_directories()
  ocv_glob_module_sources(${exclude_cuda})
  ocv_create_module()
  ocv_add_precompiled_headers(${the_module})

  ocv_add_accuracy_tests()
  ocv_add_perf_tests()
  ocv_add_samples()
endmacro()

# ensures that all passed modules are available
# sets OCV_DEPENDENCIES_FOUND variable to TRUE/FALSE
macro(ocv_check_dependencies)
  set(OCV_DEPENDENCIES_FOUND TRUE)
  foreach(d ${ARGN})
    if(d MATCHES "^opencv_[^ ]+$" AND NOT HAVE_${d})
      set(OCV_DEPENDENCIES_FOUND FALSE)
      break()
    endif()
  endforeach()
endmacro()

# auxiliary macro to parse arguments of ocv_add_accuracy_tests and ocv_add_perf_tests commands
macro(__ocv_parse_test_sources tests_type)
  set(OPENCV_${tests_type}_${the_module}_SOURCES "")
  set(OPENCV_${tests_type}_${the_module}_DEPS "")
  set(__file_group_name "")
  set(__file_group_sources "")
  foreach(arg "DEPENDS_ON" ${ARGN} "FILES")
    if(arg STREQUAL "FILES")
      set(__currentvar "__file_group_sources")
      if(__file_group_name AND __file_group_sources)
        source_group("${__file_group_name}" FILES ${__file_group_sources})
        list(APPEND OPENCV_${tests_type}_${the_module}_SOURCES ${__file_group_sources})
      endif()
      set(__file_group_name "")
      set(__file_group_sources "")
    elseif(arg STREQUAL "DEPENDS_ON")
      set(__currentvar "OPENCV_TEST_${the_module}_DEPS")
    elseif("${__currentvar}" STREQUAL "__file_group_sources" AND NOT __file_group_name)
      set(__file_group_name "${arg}")
    else()
      list(APPEND ${__currentvar} "${arg}")
    endif()
  endforeach()
  unset(__file_group_name)
  unset(__file_group_sources)
  unset(__currentvar)
endmacro()

# this is a command for adding OpenCV performance tests to the module
# ocv_add_perf_tests(<extra_dependencies>)
function(ocv_add_perf_tests)
  set(perf_path "${CMAKE_CURRENT_SOURCE_DIR}/perf")
  if(BUILD_PERF_TESTS AND EXISTS "${perf_path}")
    __ocv_parse_test_sources(PERF ${ARGN})

    # opencv_highgui is required for imread/imwrite
    set(perf_deps ${the_module} opencv_ts opencv_highgui ${OPENCV_PERF_${the_module}_DEPS} ${OPENCV_MODULE_opencv_ts_DEPS})
    ocv_check_dependencies(${perf_deps})

    if(OCV_DEPENDENCIES_FOUND)
      set(the_target "opencv_perf_${name}")
      # project(${the_target})

      ocv_module_include_directories(${perf_deps} "${perf_path}")

      if(NOT OPENCV_PERF_${the_module}_SOURCES)
        file(GLOB_RECURSE perf_srcs "${perf_path}/*.cpp")
        file(GLOB_RECURSE perf_hdrs "${perf_path}/*.hpp" "${perf_path}/*.h")
        ocv_source_group("Src" DIRBASE "${perf_path}" FILES ${perf_srcs})
        ocv_source_group("Include" DIRBASE "${perf_path}" FILES ${perf_hdrs})
        set(OPENCV_PERF_${the_module}_SOURCES ${perf_srcs} ${perf_hdrs})
      endif()

      get_native_precompiled_header(${the_target} perf_precomp.hpp)

      add_executable(${the_target} ${OPENCV_PERF_${the_module}_SOURCES} ${${the_target}_pch})
      target_link_libraries(${the_target} ${OPENCV_MODULE_${the_module}_DEPS} ${perf_deps} ${OPENCV_LINKER_LIBS})
      add_dependencies(opencv_perf_tests ${the_target})

      # Additional target properties
      set_target_properties(${the_target} PROPERTIES
        DEBUG_POSTFIX "${OPENCV_DEBUG_POSTFIX}"
        RUNTIME_OUTPUT_DIRECTORY "${EXECUTABLE_OUTPUT_PATH}"
      )

      if(ENABLE_SOLUTION_FOLDERS)
        set_target_properties(${the_target} PROPERTIES FOLDER "tests performance")
      endif()

      ocv_add_precompiled_headers(${the_target})

    else(OCV_DEPENDENCIES_FOUND)
      # TODO: warn about unsatisfied dependencies
    endif(OCV_DEPENDENCIES_FOUND)
    if(INSTALL_TESTS)
      install(TARGETS ${the_target} RUNTIME DESTINATION ${OPENCV_TEST_INSTALL_PATH} COMPONENT tests)
    endif()
  endif()
endfunction()

# this is a command for adding OpenCV accuracy/regression tests to the module
# ocv_add_accuracy_tests([FILES <source group name> <list of sources>] [DEPENDS_ON] <list of extra dependencies>)
function(ocv_add_accuracy_tests)
  set(test_path "${CMAKE_CURRENT_SOURCE_DIR}/test")
  ocv_check_dependencies(${test_deps})
  if(BUILD_TESTS AND EXISTS "${test_path}")
    __ocv_parse_test_sources(TEST ${ARGN})

    # opencv_highgui is required for imread/imwrite
    set(test_deps ${the_module} opencv_ts opencv_highgui ${OPENCV_TEST_${the_module}_DEPS} ${OPENCV_MODULE_opencv_ts_DEPS})
    ocv_check_dependencies(${test_deps})

    if(OCV_DEPENDENCIES_FOUND)
      set(the_target "opencv_test_${name}")
      # project(${the_target})

      ocv_module_include_directories(${test_deps} "${test_path}")

      if(NOT OPENCV_TEST_${the_module}_SOURCES)
        file(GLOB_RECURSE test_srcs "${test_path}/*.cpp")
        file(GLOB_RECURSE test_hdrs "${test_path}/*.hpp" "${test_path}/*.h")
        ocv_source_group("Src" DIRBASE "${test_path}" FILES ${test_srcs})
        ocv_source_group("Include" DIRBASE "${test_path}" FILES ${test_hdrs})
        set(OPENCV_TEST_${the_module}_SOURCES ${test_srcs} ${test_hdrs})
      endif()

      get_native_precompiled_header(${the_target} test_precomp.hpp)
      add_executable(${the_target} ${OPENCV_TEST_${the_module}_SOURCES} ${${the_target}_pch})

      target_link_libraries(${the_target} ${OPENCV_MODULE_${the_module}_DEPS} ${test_deps} ${OPENCV_LINKER_LIBS})
      add_dependencies(opencv_tests ${the_target})

      # Additional target properties
      set_target_properties(${the_target} PROPERTIES
        DEBUG_POSTFIX "${OPENCV_DEBUG_POSTFIX}"
        RUNTIME_OUTPUT_DIRECTORY "${EXECUTABLE_OUTPUT_PATH}"
      )

      if(ENABLE_SOLUTION_FOLDERS)
        set_target_properties(${the_target} PROPERTIES FOLDER "tests accuracy")
      endif()

      enable_testing()
      get_target_property(LOC ${the_target} LOCATION)
      add_test(${the_target} "${LOC}")

      ocv_add_precompiled_headers(${the_target})
    else(OCV_DEPENDENCIES_FOUND)
      # TODO: warn about unsatisfied dependencies
    endif(OCV_DEPENDENCIES_FOUND)

    if(INSTALL_TESTS)
      install(TARGETS ${the_target} RUNTIME DESTINATION ${OPENCV_TEST_INSTALL_PATH} COMPONENT tests)
    endif()
  endif()
endfunction()

function(ocv_add_samples)
  set(samples_path "${CMAKE_CURRENT_SOURCE_DIR}/samples")
  string(REGEX REPLACE "^opencv_" "" module_id ${the_module})

  if(BUILD_EXAMPLES AND EXISTS "${samples_path}")
    set(samples_deps ${the_module} ${OPENCV_MODULE_${the_module}_DEPS} opencv_highgui ${ARGN})
    ocv_check_dependencies(${samples_deps})

    if(OCV_DEPENDENCIES_FOUND)
      file(GLOB sample_sources "${samples_path}/*.cpp")
      ocv_include_modules(${OPENCV_MODULE_${the_module}_DEPS})

      foreach(source ${sample_sources})
        get_filename_component(name "${source}" NAME_WE)
        set(the_target "example_${module_id}_${name}")

        add_executable(${the_target} "${source}")
        target_link_libraries(${the_target} ${samples_deps})

        set_target_properties(${the_target} PROPERTIES PROJECT_LABEL "(sample) ${name}")

        if(ENABLE_SOLUTION_FOLDERS)
          set_target_properties(${the_target} PROPERTIES
            OUTPUT_NAME "${module_id}-example-${name}"
            FOLDER "samples/${module_id}")
        endif()

        if(WIN32)
          install(TARGETS ${the_target} RUNTIME DESTINATION "samples/${module_id}" COMPONENT samples)
        endif()
      endforeach()
    endif()
  endif()

  if(INSTALL_C_EXAMPLES AND NOT WIN32 AND EXISTS "${samples_path}")
    file(GLOB sample_files "${samples_path}/*")
    install(FILES ${sample_files}
            DESTINATION ${OPENCV_SAMPLES_SRC_INSTALL_PATH}/${module_id}
            PERMISSIONS OWNER_READ GROUP_READ WORLD_READ COMPONENT samples)
  endif()
endfunction()

# internal macro; finds all link dependencies of the module
# should be used at the end of CMake processing
macro(__ocv_track_module_link_dependencies the_module optkind)
  set(${the_module}_MODULE_DEPS_${optkind}   "")
  set(${the_module}_EXTRA_DEPS_${optkind}    "")

  get_target_property(__module_type ${the_module} TYPE)
  if(__module_type STREQUAL "STATIC_LIBRARY")
    #in case of static library we have to inherit its dependencies (in right order!!!)
    if(NOT DEFINED ${the_module}_LIB_DEPENDS_${optkind})
      ocv_split_libs_list(${the_module}_LIB_DEPENDS ${the_module}_LIB_DEPENDS_DBG ${the_module}_LIB_DEPENDS_OPT)
    endif()

    set(__resolved_deps "")
    set(__mod_depends ${${the_module}_LIB_DEPENDS_${optkind}})
    set(__has_cycle FALSE)

    while(__mod_depends)
      list(GET __mod_depends 0 __dep)
      list(REMOVE_AT __mod_depends 0)
      if(__dep STREQUAL the_module)
        set(__has_cycle TRUE)
      else()#if("${OPENCV_MODULES_BUILD}" MATCHES "(^|;)${__dep}(;|$)")
        ocv_regex_escape(__rdep "${__dep}")
        if(__resolved_deps MATCHES "(^|;)${__rdep}(;|$)")
          #all dependencies of this module are already resolved
          list(APPEND ${the_module}_MODULE_DEPS_${optkind} "${__dep}")
        else()
          get_target_property(__module_type ${__dep} TYPE)
          if(__module_type STREQUAL "STATIC_LIBRARY")
            if(NOT DEFINED ${__dep}_LIB_DEPENDS_${optkind})
              ocv_split_libs_list(${__dep}_LIB_DEPENDS ${__dep}_LIB_DEPENDS_DBG ${__dep}_LIB_DEPENDS_OPT)
            endif()
            list(INSERT __mod_depends 0 ${${__dep}_LIB_DEPENDS_${optkind}} ${__dep})
            list(APPEND __resolved_deps "${__dep}")
          elseif(NOT __module_type)
            list(APPEND  ${the_module}_EXTRA_DEPS_${optkind} "${__dep}")
          endif()
        endif()
      #else()
       # get_target_property(__dep_location "${__dep}" LOCATION)
      endif()
    endwhile()

    ocv_list_unique(${the_module}_MODULE_DEPS_${optkind})
    #ocv_list_reverse(${the_module}_MODULE_DEPS_${optkind})
    ocv_list_unique(${the_module}_EXTRA_DEPS_${optkind})
    #ocv_list_reverse(${the_module}_EXTRA_DEPS_${optkind})

    if(__has_cycle)
      # not sure if it can work
      list(APPEND ${the_module}_MODULE_DEPS_${optkind} "${the_module}")
    endif()

    unset(__dep_location)
    unset(__mod_depends)
    unset(__resolved_deps)
    unset(__has_cycle)
    unset(__rdep)
  endif()#STATIC_LIBRARY
  unset(__module_type)

  #message("${the_module}_MODULE_DEPS_${optkind}")
  #message("       ${${the_module}_MODULE_DEPS_${optkind}}")
  #message("       ${OPENCV_MODULE_${the_module}_DEPS}")
  #message("")
  #message("${the_module}_EXTRA_DEPS_${optkind}")
  #message("       ${${the_module}_EXTRA_DEPS_${optkind}}")
  #message("")
endmacro()

# creates lists of build dependencies needed for external projects
macro(ocv_track_build_dependencies)
  foreach(m ${OPENCV_MODULES_BUILD})
    __ocv_track_module_link_dependencies("${m}" OPT)
    __ocv_track_module_link_dependencies("${m}" DBG)
  endforeach()
endmacro()<|MERGE_RESOLUTION|>--- conflicted
+++ resolved
@@ -481,9 +481,6 @@
 # Usage:
 # ocv_glob_module_sources([EXCLUDE_CUDA] <extra sources&headers in the same format as used in ocv_set_module_sources>)
 macro(ocv_glob_module_sources)
-<<<<<<< HEAD
-  file(GLOB_RECURSE lib_srcs     "src/*.cpp")
-=======
   set(_argn ${ARGN})
   list(FIND _argn "EXCLUDE_CUDA" exclude_cuda)
   if(NOT exclude_cuda EQUAL -1)
@@ -491,7 +488,6 @@
   endif()
 
   file(GLOB_RECURSE lib_srcs "src/*.cpp")
->>>>>>> bcb0ee3e
   file(GLOB_RECURSE lib_int_hdrs "src/*.hpp" "src/*.h")
   file(GLOB lib_hdrs     "include/opencv2/*.hpp" "include/opencv2/${name}/*.hpp" "include/opencv2/${name}/*.h")
   file(GLOB lib_hdrs_detail "include/opencv2/${name}/detail/*.hpp" "include/opencv2/${name}/detail/*.h")
@@ -500,20 +496,9 @@
     list(APPEND lib_srcs ${lib_srcs_apple})
   endif()
 
-<<<<<<< HEAD
   ocv_source_group("Src" DIRBASE "${CMAKE_CURRENT_SOURCE_DIR}/src" FILES ${lib_srcs} ${lib_int_hdrs})
   ocv_source_group("Include" DIRBASE "${CMAKE_CURRENT_SOURCE_DIR}/include" FILES ${lib_hdrs} ${lib_hdrs_detail})
 
-  file(GLOB lib_cuda_srcs "src/cuda/*.cu")
-  set(cuda_objs "")
-  set(lib_cuda_hdrs "")
-  if(HAVE_CUDA AND lib_cuda_srcs)
-    ocv_include_directories(${CUDA_INCLUDE_DIRS})
-    file(GLOB lib_cuda_hdrs "src/cuda/*.hpp")
-
-    ocv_cuda_compile(cuda_objs ${lib_cuda_srcs} ${lib_cuda_hdrs})
-    source_group("Src\\Cuda" FILES ${lib_cuda_srcs} ${lib_cuda_hdrs})
-=======
   if (exclude_cuda EQUAL -1)
     file(GLOB lib_cuda_srcs "src/cuda/*.cu")
     set(cuda_objs "")
@@ -529,7 +514,6 @@
     set(cuda_objs "")
     set(lib_cuda_srcs "")
     set(lib_cuda_hdrs "")
->>>>>>> bcb0ee3e
   endif()
 
   file(GLOB cl_kernels "src/opencl/*.cl")
@@ -545,16 +529,8 @@
     list(APPEND lib_srcs ${cl_kernels} "${CMAKE_CURRENT_BINARY_DIR}/opencl_kernels.cpp" "${CMAKE_CURRENT_BINARY_DIR}/opencl_kernels.hpp")
   endif()
 
-<<<<<<< HEAD
-  ocv_set_module_sources(${ARGN} HEADERS ${lib_hdrs} ${lib_hdrs_detail}
-                                 SOURCES ${lib_srcs} ${lib_int_hdrs} ${cuda_objs} ${lib_cuda_srcs} ${lib_cuda_hdrs})
-=======
-  source_group("Include" FILES ${lib_hdrs})
-  source_group("Include\\detail" FILES ${lib_hdrs_detail})
-
   ocv_set_module_sources(${_argn} HEADERS ${lib_hdrs} ${lib_hdrs_detail}
                          SOURCES ${lib_srcs} ${lib_int_hdrs} ${cuda_objs} ${lib_cuda_srcs} ${lib_cuda_hdrs})
->>>>>>> bcb0ee3e
 endmacro()
 
 # creates OpenCV module in current folder
